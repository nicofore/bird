--- conflicted
+++ resolved
@@ -168,11 +168,6 @@
   f->init = init;
 
   f->fib_locks = mb_alloc(f->fib_pool, f->hash_size * sizeof(pthread_mutex_t*));
-<<<<<<< HEAD
-=======
-  for (int i = 0; i < f->hash_size; i++)
-    f->fib_locks[i] = mb_alloc(f->fib_pool, sizeof(pthread_mutex_t));
->>>>>>> b1611423
   pthread_mutex_init(&f->memory_lock, NULL);
   pthread_mutexattr_t Attr;
   pthread_mutexattr_init(&Attr);
