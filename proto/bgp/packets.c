/*
 *	BIRD -- BGP Packet Processing
 *
 *	(c) 2000 Martin Mares <mj@ucw.cz>
 *	(c) 2008--2016 Ondrej Zajicek <santiago@crfreenet.org>
 *	(c) 2008--2016 CZ.NIC z.s.p.o.
 *
 *	Can be freely distributed and used under the terms of the GNU GPL.
 */

#undef LOCAL_DEBUG

#include <stdlib.h>

#include "nest/bird.h"
#include "nest/iface.h"
#include "nest/protocol.h"
#include "nest/route.h"
#include "nest/attrs.h"
#include "nest/mrtdump.h"
#include "conf/conf.h"
#include "lib/unaligned.h"
#include "lib/flowspec.h"
#include "lib/socket.h"

#include "nest/cli.h"

#include "bgp.h"


#define BGP_RR_REQUEST		0
#define BGP_RR_BEGIN		1
#define BGP_RR_END		2

#define BGP_NLRI_MAX		(4 + 1 + 32)

#define BGP_MPLS_BOS		1	/* Bottom-of-stack bit */
#define BGP_MPLS_MAX		10	/* Max number of labels that 24*n <= 255 */
#define BGP_MPLS_NULL		3	/* Implicit NULL label */
#define BGP_MPLS_MAGIC		0x800000 /* Magic withdraw label value, RFC 3107 3 */


static struct tbf rl_rcv_update = TBF_DEFAULT_LOG_LIMITS;
static struct tbf rl_snd_update = TBF_DEFAULT_LOG_LIMITS;

/* Table for state -> RFC 6608 FSM error subcodes */
static byte fsm_err_subcode[BS_MAX] = {
  [BS_OPENSENT] = 1,
  [BS_OPENCONFIRM] = 2,
  [BS_ESTABLISHED] = 3
};


static struct bgp_channel *
bgp_get_channel(struct bgp_proto *p, u32 afi)
{
  uint i;

  for (i = 0; i < p->channel_count; i++)
    if (p->afi_map[i] == afi)
      return p->channel_map[i];

  return NULL;
}

static inline void
put_af3(byte *buf, u32 id)
{
  put_u16(buf, id >> 16);
  buf[2] = id & 0xff;
}

static inline void
put_af4(byte *buf, u32 id)
{
  put_u16(buf, id >> 16);
  buf[2] = 0;
  buf[3] = id & 0xff;
}

static inline u32
get_af3(byte *buf)
{
  return (get_u16(buf) << 16) | buf[2];
}

static inline u32
get_af4(byte *buf)
{
  return (get_u16(buf) << 16) | buf[3];
}

/*
 * MRT Dump format is not semantically specified.
 * We will use these values in appropriate fields:
 *
 * Local AS, Remote AS - configured AS numbers for given BGP instance.
 * Local IP, Remote IP - IP addresses of the TCP connection (0 if no connection)
 *
 * We dump two kinds of MRT messages: STATE_CHANGE (for BGP state
 * changes) and MESSAGE (for received BGP messages).
 *
 * STATE_CHANGE uses always AS4 variant, but MESSAGE uses AS4 variant
 * only when AS4 session is established and even in that case MESSAGE
 * does not use AS4 variant for initial OPEN message. This strange
 * behavior is here for compatibility with Quagga and Bgpdump,
 */

static byte *
mrt_put_bgp4_hdr(byte *buf, struct bgp_conn *conn, int as4)
{
  struct bgp_proto *p = conn->bgp;
  uint v4 = ipa_is_ip4(p->cf->remote_ip);

  if (as4)
  {
    put_u32(buf+0, p->remote_as);
    put_u32(buf+4, p->public_as);
    buf+=8;
  }
  else
  {
    put_u16(buf+0, (p->remote_as <= 0xFFFF) ? p->remote_as : AS_TRANS);
    put_u16(buf+2, (p->public_as <= 0xFFFF) ? p->public_as : AS_TRANS);
    buf+=4;
  }

  put_u16(buf+0, (p->neigh && p->neigh->iface) ? p->neigh->iface->index : 0);
  put_u16(buf+2, v4 ? BGP_AFI_IPV4 : BGP_AFI_IPV6);
  buf+=4;

  if (v4)
  {
    buf = put_ip4(buf, conn->sk ? ipa_to_ip4(conn->sk->daddr) : IP4_NONE);
    buf = put_ip4(buf, conn->sk ? ipa_to_ip4(conn->sk->saddr) : IP4_NONE);
  }
  else
  {
    buf = put_ip6(buf, conn->sk ? ipa_to_ip6(conn->sk->daddr) : IP6_NONE);
    buf = put_ip6(buf, conn->sk ? ipa_to_ip6(conn->sk->saddr) : IP6_NONE);
  }

  return buf;
}

static void
mrt_dump_bgp_packet(struct bgp_conn *conn, byte *pkt, uint len)
{
  byte *buf = alloca(128+len);	/* 128 is enough for MRT headers */
  byte *bp = buf + MRTDUMP_HDR_LENGTH;
  int as4 = conn->bgp->as4_session;

  bp = mrt_put_bgp4_hdr(bp, conn, as4);
  memcpy(bp, pkt, len);
  bp += len;
  mrt_dump_message(&conn->bgp->p, BGP4MP, as4 ? BGP4MP_MESSAGE_AS4 : BGP4MP_MESSAGE,
		   buf, bp-buf);
}

static inline u16
convert_state(uint state)
{
  /* Convert state from our BS_* values to values used in MRTDump */
  return (state == BS_CLOSE) ? 1 : state + 1;
}

void
mrt_dump_bgp_state_change(struct bgp_conn *conn, uint old, uint new)
{
  byte buf[128];
  byte *bp = buf + MRTDUMP_HDR_LENGTH;

  bp = mrt_put_bgp4_hdr(bp, conn, 1);
  put_u16(bp+0, convert_state(old));
  put_u16(bp+2, convert_state(new));
  bp += 4;
  mrt_dump_message(&conn->bgp->p, BGP4MP, BGP4MP_STATE_CHANGE_AS4, buf, bp-buf);
}

static byte *
bgp_create_notification(struct bgp_conn *conn, byte *buf)
{
  struct bgp_proto *p = conn->bgp;

  BGP_TRACE(D_PACKETS, "Sending NOTIFICATION(code=%d.%d)", conn->notify_code, conn->notify_subcode);
  buf[0] = conn->notify_code;
  buf[1] = conn->notify_subcode;
  memcpy(buf+2, conn->notify_data, conn->notify_size);
  return buf + 2 + conn->notify_size;
}


/* Capability negotiation as per RFC 5492 */

const struct bgp_af_caps *
bgp_find_af_caps(struct bgp_caps *caps, u32 afi)
{
  struct bgp_af_caps *ac;

  WALK_AF_CAPS(caps, ac)
    if (ac->afi == afi)
      return ac;

  return NULL;
}

static struct bgp_af_caps *
bgp_get_af_caps(struct bgp_caps *caps, u32 afi)
{
  struct bgp_af_caps *ac;

  WALK_AF_CAPS(caps, ac)
    if (ac->afi == afi)
      return ac;

  ac = &caps->af_data[caps->af_count++];
  memset(ac, 0, sizeof(struct bgp_af_caps));
  ac->afi = afi;

  return ac;
}

static int
bgp_af_caps_cmp(const void *X, const void *Y)
{
  const struct bgp_af_caps *x = X, *y = Y;
  return (x->afi < y->afi) ? -1 : (x->afi > y->afi) ? 1 : 0;
}


static byte *
bgp_write_capabilities(struct bgp_conn *conn, byte *buf)
{
  struct bgp_proto *p = conn->bgp;
  struct bgp_channel *c;
  struct bgp_caps *caps;
  struct bgp_af_caps *ac;
  uint any_ext_next_hop = 0;
  uint any_add_path = 0;
  byte *data;

  /* Prepare bgp_caps structure */

  int n = list_length(&p->p.channels);
  caps = mb_allocz(p->p.pool, sizeof(struct bgp_caps) + n * sizeof(struct bgp_af_caps));
  conn->local_caps = caps;

  caps->as4_support = p->cf->enable_as4;
  caps->ext_messages = p->cf->enable_extended_messages;
  caps->route_refresh = p->cf->enable_refresh;
  caps->enhanced_refresh = p->cf->enable_refresh;

  if (caps->as4_support)
    caps->as4_number = p->public_as;

  if (p->cf->gr_mode)
  {
    caps->gr_aware = 1;
    caps->gr_time = p->cf->gr_time;
    caps->gr_flags = p->p.gr_recovery ? BGP_GRF_RESTART : 0;
  }

  /* Allocate and fill per-AF fields */
  WALK_LIST(c, p->p.channels)
  {
    ac = &caps->af_data[caps->af_count++];
    ac->afi = c->afi;
    ac->ready = 1;

    ac->ext_next_hop = bgp_channel_is_ipv4(c) && c->cf->ext_next_hop;
    any_ext_next_hop |= ac->ext_next_hop;

    ac->add_path = c->cf->add_path;
    any_add_path |= ac->add_path;

    if (c->cf->gr_able)
    {
      ac->gr_able = 1;

      if (p->p.gr_recovery)
	ac->gr_af_flags |= BGP_GRF_FORWARDING;
    }
  }

  /* Sort capability fields by AFI/SAFI */
  qsort(caps->af_data, caps->af_count, sizeof(struct bgp_af_caps), bgp_af_caps_cmp);


  /* Create capability list in buffer */

  /*
   * Note that max length is ~ 20+14*af_count. With max 12 channels that is
   * 188. Option limit is 253 and buffer size is 4096, so we cannot overflow
   * unless we add new capabilities or more AFs.
   */

  WALK_AF_CAPS(caps, ac)
    if (ac->ready)
    {
      *buf++ = 1;		/* Capability 1: Multiprotocol extensions */
      *buf++ = 4;		/* Capability data length */
      put_af4(buf, ac->afi);
      buf += 4;
    }

  if (caps->route_refresh)
  {
    *buf++ = 2;			/* Capability 2: Support for route refresh */
    *buf++ = 0;			/* Capability data length */
  }

  if (any_ext_next_hop)
  {
    *buf++ = 5;			/* Capability 5: Support for extended next hop */
    *buf++ = 0;			/* Capability data length, will be fixed later */
    data = buf;

    WALK_AF_CAPS(caps, ac)
      if (ac->ext_next_hop)
      {
	put_af4(buf, ac->afi);
	put_u16(buf+4, BGP_AFI_IPV6);
	buf += 6;
      }

    data[-1] = buf - data;
  }

  if (caps->ext_messages)
  {
    *buf++ = 6;			/* Capability 6: Support for extended messages */
    *buf++ = 0;			/* Capability data length */
  }

  if (caps->gr_aware)
  {
    *buf++ = 64;		/* Capability 64: Support for graceful restart */
    *buf++ = 0;			/* Capability data length, will be fixed later */
    data = buf;

    put_u16(buf, caps->gr_time);
    buf[0] |= caps->gr_flags;
    buf += 2;

    WALK_AF_CAPS(caps, ac)
      if (ac->gr_able)
      {
	put_af3(buf, ac->afi);
	buf[3] = ac->gr_af_flags;
	buf += 4;
      }

    data[-1] = buf - data;
  }

  if (caps->as4_support)
  {
    *buf++ = 65;		/* Capability 65: Support for 4-octet AS number */
    *buf++ = 4;			/* Capability data length */
    put_u32(buf, p->public_as);
    buf += 4;
  }

  if (any_add_path)
  {
    *buf++ = 69;		/* Capability 69: Support for ADD-PATH */
    *buf++ = 0;			/* Capability data length, will be fixed later */
    data = buf;

    WALK_AF_CAPS(caps, ac)
      if (ac->add_path)
      {
	put_af3(buf, ac->afi);
	buf[3] = ac->add_path;
	buf += 4;
      }

    data[-1] = buf - data;
  }

  if (caps->enhanced_refresh)
  {
    *buf++ = 70;		/* Capability 70: Support for enhanced route refresh */
    *buf++ = 0;			/* Capability data length */
  }

  return buf;
}

static void
bgp_read_capabilities(struct bgp_conn *conn, struct bgp_caps *caps, byte *pos, int len)
{
  struct bgp_proto *p = conn->bgp;
  struct bgp_af_caps *ac;
  int i, cl;
  u32 af;

  while (len > 0)
  {
    if (len < 2 || len < (2 + pos[1]))
      goto err;

    /* Capability length */
    cl = pos[1];

    /* Capability type */
    switch (pos[0])
    {
    case  1: /* Multiprotocol capability, RFC 4760 */
      if (cl != 4)
	goto err;

      af = get_af4(pos+2);
      ac = bgp_get_af_caps(caps, af);
      ac->ready = 1;
      break;

    case  2: /* Route refresh capability, RFC 2918 */
      if (cl != 0)
	goto err;

      caps->route_refresh = 1;
      break;

    case  5: /* Extended next hop encoding capability, RFC 5549 */
      if (cl % 6)
	goto err;

      for (i = 0; i < cl; i += 6)
      {
	/* Specified only for IPv4 prefixes with IPv6 next hops */
	if ((get_u16(pos+2+i+0) != BGP_AFI_IPV4) ||
	    (get_u16(pos+2+i+4) != BGP_AFI_IPV6))
	  continue;

	af = get_af4(pos+2+i);
	ac = bgp_get_af_caps(caps, af);
	ac->ext_next_hop = 1;
      }
      break;

    case  6: /* Extended message length capability, RFC draft */
      if (cl != 0)
	goto err;

      caps->ext_messages = 1;
      break;

    case 64: /* Graceful restart capability, RFC 4724 */
      if (cl % 4 != 2)
	goto err;

      /* Only the last instance is valid */
      WALK_AF_CAPS(caps, ac)
      {
	ac->gr_able = 0;
	ac->gr_af_flags = 0;
      }

      caps->gr_aware = 1;
      caps->gr_flags = pos[2] & 0xf0;
      caps->gr_time = get_u16(pos + 2) & 0x0fff;

      for (i = 2; i < cl; i += 4)
      {
	af = get_af3(pos+2+i);
	ac = bgp_get_af_caps(caps, af);
	ac->gr_able = 1;
	ac->gr_af_flags = pos[2+i+3];
      }
      break;

    case 65: /* AS4 capability, RFC 6793 */
      if (cl != 4)
	goto err;

      caps->as4_support = 1;
      caps->as4_number = get_u32(pos + 2);
      break;

    case 69: /* ADD-PATH capability, RFC 7911 */
      if (cl % 4)
	goto err;

      for (i = 0; i < cl; i += 4)
      {
	byte val = pos[2+i+3];
	if (!val || (val > BGP_ADD_PATH_FULL))
	{
	  log(L_WARN "%s: Got ADD-PATH capability with unknown value %u, ignoring",
	      p->p.name, val);
	  break;
	}
      }

      for (i = 0; i < cl; i += 4)
      {
	af = get_af3(pos+2+i);
	ac = bgp_get_af_caps(caps, af);
	ac->add_path = pos[2+i+3];
      }
      break;

    case 70: /* Enhanced route refresh capability, RFC 7313 */
      if (cl != 0)
	goto err;

      caps->enhanced_refresh = 1;
      break;

      /* We can safely ignore all other capabilities */
    }

    ADVANCE(pos, len, 2 + cl);
  }
  return;

err:
  bgp_error(conn, 2, 0, NULL, 0);
  return;
}

static int
bgp_read_options(struct bgp_conn *conn, byte *pos, int len)
{
  struct bgp_proto *p = conn->bgp;
  struct bgp_caps *caps;
  int ol;

  /* Max number of announced AFIs is limited by max option length (255) */
  caps = alloca(sizeof(struct bgp_caps) + 64 * sizeof(struct bgp_af_caps));
  memset(caps, 0, sizeof(struct bgp_caps));

  while (len > 0)
  {
    if ((len < 2) || (len < (2 + pos[1])))
    { bgp_error(conn, 2, 0, NULL, 0); return -1; }

    ol = pos[1];
    if (pos[0] == 2)
    {
      /* BGP capabilities, RFC 5492 */
      if (p->cf->capabilities)
	bgp_read_capabilities(conn, caps, pos + 2, ol);
    }
    else
    {
      /* Unknown option */
      bgp_error(conn, 2, 4, pos, ol); /* FIXME: ol or ol+2 ? */
      return -1;
    }

    ADVANCE(pos, len, 2 + ol);
  }

  uint n = sizeof(struct bgp_caps) + caps->af_count * sizeof(struct bgp_af_caps);
  conn->remote_caps = mb_allocz(p->p.pool, n);
  memcpy(conn->remote_caps, caps, n);

  return 0;
}

static byte *
bgp_create_open(struct bgp_conn *conn, byte *buf)
{
  struct bgp_proto *p = conn->bgp;

  BGP_TRACE(D_PACKETS, "Sending OPEN(ver=%d,as=%d,hold=%d,id=%08x)",
	    BGP_VERSION, p->public_as, p->cf->hold_time, p->local_id);

  buf[0] = BGP_VERSION;
  put_u16(buf+1, (p->public_as < 0xFFFF) ? p->public_as : AS_TRANS);
  put_u16(buf+3, p->cf->hold_time);
  put_u32(buf+5, p->local_id);

  if (p->cf->capabilities)
  {
    /* Prepare local_caps and write capabilities to buffer */
    byte *end = bgp_write_capabilities(conn, buf+12);
    uint len = end - (buf+12);

    buf[9] = len + 2;		/* Optional parameters length */
    buf[10] = 2;		/* Option 2: Capability list */
    buf[11] = len;		/* Option data length */

    return end;
  }
  else
  {
    /* Prepare empty local_caps */
    conn->local_caps = mb_allocz(p->p.pool, sizeof(struct bgp_caps));

    buf[9] = 0;			/* No optional parameters */
    return buf + 10;
  }

  return buf;
}

static void
bgp_rx_open(struct bgp_conn *conn, byte *pkt, uint len)
{
  struct bgp_proto *p = conn->bgp;
  struct bgp_conn *other;
  u32 asn, hold, id;

  /* Check state */
  if (conn->state != BS_OPENSENT)
  { bgp_error(conn, 5, fsm_err_subcode[conn->state], NULL, 0); return; }

  /* Check message contents */
  if (len < 29 || len != 29 + (uint) pkt[28])
  { bgp_error(conn, 1, 2, pkt+16, 2); return; }

  if (pkt[19] != BGP_VERSION)
  { u16 val = BGP_VERSION; bgp_error(conn, 2, 1, (byte *) &val, 2); return; }

  asn = get_u16(pkt+20);
  hold = get_u16(pkt+22);
  id = get_u32(pkt+24);
  BGP_TRACE(D_PACKETS, "Got OPEN(as=%d,hold=%d,id=%R)", asn, hold, id);

  if (bgp_read_options(conn, pkt+29, pkt[28]) < 0)
    return;

  if (hold > 0 && hold < 3)
  { bgp_error(conn, 2, 6, pkt+22, 2); return; }

  /* RFC 6286 2.2 - router ID is nonzero and AS-wide unique */
  if (!id || (p->is_internal && id == p->local_id))
  { bgp_error(conn, 2, 3, pkt+24, -4); return; }

  struct bgp_caps *caps = conn->remote_caps;

  if (caps->as4_support)
  {
    u32 as4 = caps->as4_number;

    if ((as4 != asn) && (asn != AS_TRANS))
      log(L_WARN "%s: Peer advertised inconsistent AS numbers", p->p.name);

    if (as4 != p->remote_as)
    { as4 = htonl(as4); bgp_error(conn, 2, 2, (byte *) &as4, 4); return; }
  }
  else
  {
    if (asn != p->remote_as)
    { bgp_error(conn, 2, 2, pkt+20, 2); return; }
  }

  /* Check the other connection */
  other = (conn == &p->outgoing_conn) ? &p->incoming_conn : &p->outgoing_conn;
  switch (other->state)
  {
  case BS_CONNECT:
  case BS_ACTIVE:
    /* Stop outgoing connection attempts */
    bgp_conn_enter_idle_state(other);
    break;

  case BS_IDLE:
  case BS_OPENSENT:
  case BS_CLOSE:
    break;

  case BS_OPENCONFIRM:
    /*
     * Description of collision detection rules in RFC 4271 is confusing and
     * contradictory, but it is essentially:
     *
     * 1. Router with higher ID is dominant
     * 2. If both have the same ID, router with higher ASN is dominant [RFC6286]
     * 3. When both connections are in OpenConfirm state, one initiated by
     *    the dominant router is kept.
     *
     * The first line in the expression below evaluates whether the neighbor
     * is dominant, the second line whether the new connection was initiated
     * by the neighbor. If both are true (or both are false), we keep the new
     * connection, otherwise we keep the old one.
     */
    if (((p->local_id < id) || ((p->local_id == id) && (p->public_as < p->remote_as)))
	== (conn == &p->incoming_conn))
    {
      /* Should close the other connection */
      BGP_TRACE(D_EVENTS, "Connection collision, giving up the other connection");
      bgp_error(other, 6, 7, NULL, 0);
      break;
    }
    /* Fall thru */
  case BS_ESTABLISHED:
    /* Should close this connection */
    BGP_TRACE(D_EVENTS, "Connection collision, giving up this connection");
    bgp_error(conn, 6, 7, NULL, 0);
    return;

  default:
    bug("bgp_rx_open: Unknown state");
  }

  /* Update our local variables */
  conn->hold_time = MIN(hold, p->cf->hold_time);
  conn->keepalive_time = p->cf->keepalive_time ? : conn->hold_time / 3;
  conn->as4_session = conn->local_caps->as4_support && caps->as4_support;
  conn->ext_messages = conn->local_caps->ext_messages && caps->ext_messages;
  p->remote_id = id;

  DBG("BGP: Hold timer set to %d, keepalive to %d, AS to %d, ID to %x, AS4 session to %d\n",
      conn->hold_time, conn->keepalive_time, p->remote_as, p->remote_id, conn->as4_session);

  bgp_schedule_packet(conn, NULL, PKT_KEEPALIVE);
  bgp_start_timer(conn->hold_timer, conn->hold_time);
  bgp_conn_enter_openconfirm_state(conn);
}


/*
 *	Next hop handling
 */

#define REPORT(msg, args...) \
  ({ log(L_REMOTE "%s: " msg, s->proto->p.name, ## args); })

#define DISCARD(msg, args...) \
  ({ REPORT(msg, ## args); return; })

#define WITHDRAW(msg, args...) \
  ({ REPORT(msg, ## args); s->err_withdraw = 1; return; })

#define BAD_AFI		"Unexpected AF <%u/%u> in UPDATE"
#define BAD_NEXT_HOP	"Invalid NEXT_HOP attribute"
#define NO_NEXT_HOP	"Missing NEXT_HOP attribute"
#define NO_LABEL_STACK	"Missing MPLS stack"


static void
bgp_apply_next_hop(struct bgp_parse_state *s, rta *a, ip_addr gw, ip_addr ll)
{
  struct bgp_proto *p = s->proto;
  struct bgp_channel *c = s->channel;

  if (c->cf->gw_mode == GW_DIRECT)
  {
    neighbor *nbr = NULL;

    /* GW_DIRECT -> single_hop -> p->neigh != NULL */
    if (ipa_nonzero(gw))
      nbr = neigh_find2(&p->p, &gw, NULL, 0);
    else if (ipa_nonzero(ll))
      nbr = neigh_find2(&p->p, &ll, p->neigh->iface, 0);

    if (!nbr || (nbr->scope == SCOPE_HOST))
      WITHDRAW(BAD_NEXT_HOP);

    a->dest = RTD_UNICAST;
    a->nh.gw = nbr->addr;
    a->nh.iface = nbr->iface;
  }
  else /* GW_RECURSIVE */
  {
    if (ipa_zero(gw))
      WITHDRAW(BAD_NEXT_HOP);

    rtable *tab = ipa_is_ip4(gw) ? c->igp_table_ip4 : c->igp_table_ip6;
    s->hostentry = rt_get_hostentry(tab, gw, ll, c->c.table);

    if (!s->mpls)
      rta_apply_hostentry(a, s->hostentry, NULL);

    /* With MPLS, hostentry is applied later in bgp_apply_mpls_labels() */
  }
}

static void
bgp_apply_mpls_labels(struct bgp_parse_state *s, rta *a, u32 *labels, uint lnum)
{
  if (lnum > MPLS_MAX_LABEL_STACK)
  {
    REPORT("Too many MPLS labels ($u)", lnum);

    a->dest = RTD_UNREACHABLE;
    a->hostentry = NULL;
    a->nh = (struct nexthop) { };
    return;
  }

  /* Handle implicit NULL as empty MPLS stack */
  if ((lnum == 1) && (labels[0] == BGP_MPLS_NULL))
    lnum = 0;

  if (s->channel->cf->gw_mode == GW_DIRECT)
  {
    a->nh.labels = lnum;
    memcpy(a->nh.label, labels, 4*lnum);
  }
  else /* GW_RECURSIVE */
  {
    mpls_label_stack ms;

    ms.len = lnum;
    memcpy(ms.stack, labels, 4*lnum);
    rta_apply_hostentry(a, s->hostentry, &ms);
  }
}


static inline int
bgp_use_next_hop(struct bgp_export_state *s, eattr *a)
{
  struct bgp_proto *p = s->proto;
  ip_addr *nh = (void *) a->u.ptr->data;

  if (s->channel->cf->next_hop_self)
    return 0;

  if (s->channel->cf->next_hop_keep)
    return 1;

  /* Keep it when explicitly set in export filter */
  if (a->type & EAF_FRESH)
    return 1;

  /* Keep it when exported to internal peers */
  if (p->is_interior && ipa_nonzero(*nh))
    return 1;

  /* Keep it when forwarded between single-hop BGPs on the same iface */
  struct iface *ifa = (s->src && s->src->neigh) ? s->src->neigh->iface : NULL;
  return p->neigh && (p->neigh->iface == ifa);
}

static inline int
bgp_use_gateway(struct bgp_export_state *s)
{
  struct bgp_proto *p = s->proto;
  rta *ra = s->route->attrs;

  if (s->channel->cf->next_hop_self)
    return 0;

  /* We need one valid global gateway */
  if ((ra->dest != RTD_UNICAST) || ra->nh.next || ipa_zero(ra->nh.gw) || ipa_is_link_local(ra->nh.gw))
    return 0;

  /* Use it when exported to internal peers */
  if (p->is_interior)
    return 1;

  /* Use it when forwarded to single-hop BGP peer on on the same iface */
  return p->neigh && (p->neigh->iface == ra->nh.iface);
}

static void
bgp_update_next_hop_ip(struct bgp_export_state *s, eattr *a, ea_list **to)
{
  if (!a || !bgp_use_next_hop(s, a))
  {
    if (bgp_use_gateway(s))
    {
      rta *ra = s->route->attrs;
      ip_addr nh[1] = { ra->nh.gw };
      bgp_set_attr_data(to, s->pool, BA_NEXT_HOP, 0, nh, 16);

      if (s->mpls)
      {
	u32 implicit_null = BGP_MPLS_NULL;
	u32 *labels = ra->nh.labels ? ra->nh.label : &implicit_null;
	uint lnum = ra->nh.labels ? ra->nh.labels : 1;
	bgp_set_attr_data(to, s->pool, BA_MPLS_LABEL_STACK, 0, labels, lnum * 4);
      }
    }
    else
    {
      ip_addr nh[2] = { s->channel->next_hop_addr, s->channel->link_addr };
      bgp_set_attr_data(to, s->pool, BA_NEXT_HOP, 0, nh, ipa_nonzero(nh[1]) ? 32 : 16);

      /* TODO: Use local MPLS assigned label */
      if (s->mpls)
	bgp_unset_attr(to, s->pool, BA_MPLS_LABEL_STACK);
    }
  }

  /* Check if next hop is valid */
  a = bgp_find_attr(*to, BA_NEXT_HOP);
  if (!a)
    WITHDRAW(NO_NEXT_HOP);

  ip_addr *nh = (void *) a->u.ptr->data;
  ip_addr peer = s->proto->cf->remote_ip;
  uint len = a->u.ptr->length;

  /* Forbid zero next hop */
  if (ipa_zero(nh[0]) && ((len != 32) || ipa_zero(nh[1])))
    WITHDRAW(BAD_NEXT_HOP);

  /* Forbid next hop equal to neighbor IP */
  if (ipa_equal(peer, nh[0]) || ((len == 32) && ipa_equal(peer, nh[1])))
    WITHDRAW(BAD_NEXT_HOP);

  /* Forbid next hop with non-matching AF */
  if ((ipa_is_ip4(nh[0]) != bgp_channel_is_ipv4(s->channel)) &&
      !s->channel->ext_next_hop)
    WITHDRAW(BAD_NEXT_HOP);

  /* Just check if MPLS stack */
  if (s->mpls && !bgp_find_attr(*to, BA_MPLS_LABEL_STACK))
    WITHDRAW(NO_LABEL_STACK);
}

static uint
bgp_encode_next_hop_ip(struct bgp_write_state *s, eattr *a, byte *buf, uint size UNUSED)
{
  /* This function is used only for MP-BGP, see bgp_encode_next_hop() for IPv4 BGP */
  ip_addr *nh = (void *) a->u.ptr->data;
  uint len = a->u.ptr->length;

  ASSERT((len == 16) || (len == 32));

  /*
   * Both IPv4 and IPv6 next hops can be used (with ext_next_hop enabled). This
   * is specified in RFC 5549 for IPv4 and in RFC 4798 for IPv6. The difference
   * is that IPv4 address is directly encoded with IPv4 NLRI, but as IPv4-mapped
   * IPv6 address with IPv6 NLRI.
   */

  if (bgp_channel_is_ipv4(s->channel) && ipa_is_ip4(nh[0]))
  {
    put_ip4(buf, ipa_to_ip4(nh[0]));
    return 4;
  }

  put_ip6(buf, ipa_to_ip6(nh[0]));

  if (len == 32)
    put_ip6(buf+16, ipa_to_ip6(nh[1]));

  return len;
}

static void
bgp_decode_next_hop_ip(struct bgp_parse_state *s, byte *data, uint len, rta *a)
{
  struct bgp_channel *c = s->channel;
  struct adata *ad = lp_alloc_adata(s->pool, 32);
  ip_addr *nh = (void *) ad->data;

  if (len == 4)
  {
    nh[0] = ipa_from_ip4(get_ip4(data));
    nh[1] = IPA_NONE;
  }
  else if (len == 16)
  {
    nh[0] = ipa_from_ip6(get_ip6(data));
    nh[1] = IPA_NONE;

    if (ipa_is_link_local(nh[0]))
    { nh[1] = nh[0]; nh[0] = IPA_NONE; }
  }
  else if (len == 32)
  {
    nh[0] = ipa_from_ip6(get_ip6(data));
    nh[1] = ipa_from_ip6(get_ip6(data+16));

    if (ipa_is_ip4(nh[0]) || !ip6_is_link_local(nh[1]))
      nh[1] = IPA_NONE;
  }
  else
    bgp_parse_error(s, 9);

  if (ipa_zero(nh[1]))
    ad->length = 16;

  if ((bgp_channel_is_ipv4(c) != ipa_is_ip4(nh[0])) && !c->ext_next_hop)
    WITHDRAW(BAD_NEXT_HOP);

  // XXXX validate next hop

  bgp_set_attr_ptr(&(a->eattrs), s->pool, BA_NEXT_HOP, 0, ad);
  bgp_apply_next_hop(s, a, nh[0], nh[1]);
}

static uint
bgp_encode_next_hop_vpn(struct bgp_write_state *s, eattr *a, byte *buf, uint size UNUSED)
{
  ip_addr *nh = (void *) a->u.ptr->data;
  uint len = a->u.ptr->length;

  ASSERT((len == 16) || (len == 32));

  /*
   * Both IPv4 and IPv6 next hops can be used (with ext_next_hop enabled). This
   * is specified in RFC 5549 for VPNv4 and in RFC 4659 for VPNv6. The difference
   * is that IPv4 address is directly encoded with VPNv4 NLRI, but as IPv4-mapped
   * IPv6 address with VPNv6 NLRI.
   */

  if (bgp_channel_is_ipv4(s->channel) && ipa_is_ip4(nh[0]))
  {
    put_u64(buf, 0); /* VPN RD is 0 */
    put_ip4(buf+8, ipa_to_ip4(nh[0]));
    return 12;
  }

  put_u64(buf, 0); /* VPN RD is 0 */
  put_ip6(buf+8, ipa_to_ip6(nh[0]));

  if (len == 16)
    return 24;

  put_u64(buf+24, 0); /* VPN RD is 0 */
  put_ip6(buf+32, ipa_to_ip6(nh[1]));

  return 48;
}

static void
bgp_decode_next_hop_vpn(struct bgp_parse_state *s, byte *data, uint len, rta *a)
{
  struct bgp_channel *c = s->channel;
  struct adata *ad = lp_alloc_adata(s->pool, 32);
  ip_addr *nh = (void *) ad->data;

  if (len == 12)
  {
    nh[0] = ipa_from_ip4(get_ip4(data+8));
    nh[1] = IPA_NONE;
  }
  else if (len == 24)
  {
    nh[0] = ipa_from_ip6(get_ip6(data+8));
    nh[1] = IPA_NONE;

    if (ipa_is_link_local(nh[0]))
    { nh[1] = nh[0]; nh[0] = IPA_NONE; }
  }
  else if (len == 48)
  {
    nh[0] = ipa_from_ip6(get_ip6(data+8));
    nh[1] = ipa_from_ip6(get_ip6(data+32));

    if (ipa_is_ip4(nh[0]) || !ip6_is_link_local(nh[1]))
      nh[1] = IPA_NONE;
  }
  else
    bgp_parse_error(s, 9);

  if (ipa_zero(nh[1]))
    ad->length = 16;

  /* XXXX which error */
  if ((get_u64(data) != 0) || ((len == 48) && (get_u64(data+24) != 0)))
    bgp_parse_error(s, 9);

  if ((bgp_channel_is_ipv4(c) != ipa_is_ip4(nh[0])) && !c->ext_next_hop)
    WITHDRAW(BAD_NEXT_HOP);

  // XXXX validate next hop

  bgp_set_attr_ptr(&(a->eattrs), s->pool, BA_NEXT_HOP, 0, ad);
  bgp_apply_next_hop(s, a, nh[0], nh[1]);
}



static uint
bgp_encode_next_hop_none(struct bgp_write_state *s UNUSED, eattr *a UNUSED, byte *buf UNUSED, uint size UNUSED)
{
  return 0;
}

static void
bgp_decode_next_hop_none(struct bgp_parse_state *s UNUSED, byte *data UNUSED, uint len UNUSED, rta *a UNUSED)
{
  /*
   * Although we expect no next hop and RFC 7606 7.11 states that attribute
   * MP_REACH_NLRI with unexpected next hop length is considered malformed,
   * FlowSpec RFC 5575 4 states that next hop shall be ignored on receipt.
   */

  return;
}

static void
bgp_update_next_hop_none(struct bgp_export_state *s, eattr *a, ea_list **to)
{
  /* NEXT_HOP shall not pass */
  if (a)
    bgp_unset_attr(to, s->pool, BA_NEXT_HOP);
}


/*
 *	UPDATE
 */

static void
bgp_rte_update(struct bgp_parse_state *s, net_addr *n, u32 path_id, rta *a0)
{
  if (path_id != s->last_id)
  {
    s->last_src = rt_get_source(&s->proto->p, path_id);
    s->last_id = path_id;

    rta_free(s->cached_rta);
    s->cached_rta = NULL;
  }

  if (!a0)
  {
    /* Route withdraw */
    rte_update2(&s->channel->c, n, NULL, s->last_src);
    return;
  }

  /* Prepare cached route attributes */
  if (s->cached_rta == NULL)
  {
    a0->src = s->last_src;

    /* Workaround for rta_lookup() breaking eattrs */
    ea_list *ea = a0->eattrs;
    s->cached_rta = rta_lookup(a0);
    a0->eattrs = ea;
  }

  rta *a = rta_clone(s->cached_rta);
  rte *e = rte_get_temp(a);

  e->pflags = 0;
  e->u.bgp.suppressed = 0;
  rte_update2(&s->channel->c, n, e, s->last_src);
}

static void
bgp_encode_mpls_labels(struct bgp_write_state *s UNUSED, adata *mpls, byte **pos, uint *size, byte *pxlen)
{
  u32 dummy = 0;
  u32 *labels = mpls ? (u32 *) mpls->data : &dummy;
  uint lnum = mpls ? (mpls->length / 4) : 1;

  for (uint i = 0; i < lnum; i++)
  {
    put_u24(*pos, labels[i] << 4);
    ADVANCE(*pos, *size, 3);
  }

  /* Add bottom-of-stack flag */
  (*pos)[-1] |= BGP_MPLS_BOS;

  *pxlen += 24 * lnum;
}

static void
bgp_decode_mpls_labels(struct bgp_parse_state *s, byte **pos, uint *len, uint *pxlen, rta *a)
{
  u32 labels[BGP_MPLS_MAX], label;
  uint lnum = 0;

  do {
    if (*pxlen < 24)
      bgp_parse_error(s, 1);

    label = get_u24(*pos);
    labels[lnum++] = label >> 4;
    ADVANCE(*pos, *len, 3);
    *pxlen -= 24;

    /* Withdraw: Magic label stack value 0x800000 according to RFC 3107, section 3, last paragraph */
    if (!a && !s->err_withdraw && (lnum == 1) && (label == BGP_MPLS_MAGIC))
      break;
  }
  while (!(label & BGP_MPLS_BOS));

  if (!a)
    return;

  /* Attach MPLS attribute unless we already have one */
  if (!s->mpls_labels)
  {
    s->mpls_labels = lp_alloc_adata(s->pool, 4*BGP_MPLS_MAX);
    bgp_set_attr_ptr(&(a->eattrs), s->pool, BA_MPLS_LABEL_STACK, 0, s->mpls_labels);
  }

  /* Overwrite data in the attribute */
  s->mpls_labels->length = 4*lnum;
  memcpy(s->mpls_labels->data, labels, 4*lnum);

  /* Update next hop entry in rta */
  bgp_apply_mpls_labels(s, a, labels, lnum);

  /* Attributes were changed, invalidate cached entry */
  rta_free(s->cached_rta);
  s->cached_rta = NULL;

  return;
}

static uint
bgp_encode_nlri_ip4(struct bgp_write_state *s, struct bgp_bucket *buck, byte *buf, uint size)
{
  byte *pos = buf;

  while (!EMPTY_LIST(buck->prefixes) && (size >= BGP_NLRI_MAX))
  {
    struct bgp_prefix *px = HEAD(buck->prefixes);
    struct net_addr_ip4 *net = (void *) px->net;

    /* Encode path ID */
    if (s->add_path)
    {
      put_u32(pos, px->path_id);
      ADVANCE(pos, size, 4);
    }

    /* Encode prefix length */
    *pos = net->pxlen;
    ADVANCE(pos, size, 1);

    /* Encode MPLS labels */
    if (s->mpls)
      bgp_encode_mpls_labels(s, s->mpls_labels, &pos, &size, pos - 1);

    /* Encode prefix body */
    ip4_addr a = ip4_hton(net->prefix);
    uint b = (net->pxlen + 7) / 8;
    memcpy(pos, &a, b);
    ADVANCE(pos, size, b);

    bgp_free_prefix(s->channel, px);
  }

  return pos - buf;
}

static void
bgp_decode_nlri_ip4(struct bgp_parse_state *s, byte *pos, uint len, rta *a)
{
  while (len)
  {
    net_addr_ip4 net;
    u32 path_id = 0;

    /* Decode path ID */
    if (s->add_path)
    {
      if (len < 5)
	bgp_parse_error(s, 1);

      path_id = get_u32(pos);
      ADVANCE(pos, len, 4);
    }

    /* Decode prefix length */
    uint l = *pos;
    ADVANCE(pos, len, 1);

    if (len < ((l + 7) / 8))
      bgp_parse_error(s, 1);

    /* Decode MPLS labels */
    if (s->mpls)
      bgp_decode_mpls_labels(s, &pos, &len, &l, a);

    if (l > IP4_MAX_PREFIX_LENGTH)
      bgp_parse_error(s, 10);

    /* Decode prefix body */
    ip4_addr addr = IP4_NONE;
    uint b = (l + 7) / 8;
    memcpy(&addr, pos, b);
    ADVANCE(pos, len, b);

    net = NET_ADDR_IP4(ip4_ntoh(addr), l);
    net_normalize_ip4(&net);

    // XXXX validate prefix

    bgp_rte_update(s, (net_addr *) &net, path_id, a);
  }
}


static uint
bgp_encode_nlri_ip6(struct bgp_write_state *s, struct bgp_bucket *buck, byte *buf, uint size)
{
  byte *pos = buf;

  while (!EMPTY_LIST(buck->prefixes) && (size >= BGP_NLRI_MAX))
  {
    struct bgp_prefix *px = HEAD(buck->prefixes);
    struct net_addr_ip6 *net = (void *) px->net;

    /* Encode path ID */
    if (s->add_path)
    {
      put_u32(pos, px->path_id);
      ADVANCE(pos, size, 4);
    }

    /* Encode prefix length */
    *pos = net->pxlen;
    ADVANCE(pos, size, 1);

    /* Encode MPLS labels */
    if (s->mpls)
      bgp_encode_mpls_labels(s, s->mpls_labels, &pos, &size, pos - 1);

    /* Encode prefix body */
    ip6_addr a = ip6_hton(net->prefix);
    uint b = (net->pxlen + 7) / 8;
    memcpy(pos, &a, b);
    ADVANCE(pos, size, b);

    bgp_free_prefix(s->channel, px);
  }

  return pos - buf;
}

static void
bgp_decode_nlri_ip6(struct bgp_parse_state *s, byte *pos, uint len, rta *a)
{
  while (len)
  {
    net_addr_ip6 net;
    u32 path_id = 0;

    /* Decode path ID */
    if (s->add_path)
    {
      if (len < 5)
	bgp_parse_error(s, 1);

      path_id = get_u32(pos);
      ADVANCE(pos, len, 4);
    }

    /* Decode prefix length */
    uint l = *pos;
    ADVANCE(pos, len, 1);

    if (len < ((l + 7) / 8))
      bgp_parse_error(s, 1);

    /* Decode MPLS labels */
    if (s->mpls)
      bgp_decode_mpls_labels(s, &pos, &len, &l, a);

    if (l > IP6_MAX_PREFIX_LENGTH)
      bgp_parse_error(s, 10);

    /* Decode prefix body */
    ip6_addr addr = IP6_NONE;
    uint b = (l + 7) / 8;
    memcpy(&addr, pos, b);
    ADVANCE(pos, len, b);

    net = NET_ADDR_IP6(ip6_ntoh(addr), l);
    net_normalize_ip6(&net);

    // XXXX validate prefix

    bgp_rte_update(s, (net_addr *) &net, path_id, a);
  }
}

static uint
bgp_encode_nlri_vpn4(struct bgp_write_state *s, struct bgp_bucket *buck, byte *buf, uint size)
{
  byte *pos = buf;

  while (!EMPTY_LIST(buck->prefixes) && (size >= BGP_NLRI_MAX))
  {
    struct bgp_prefix *px = HEAD(buck->prefixes);
    struct net_addr_vpn4 *net = (void *) px->net;

    /* Encode path ID */
    if (s->add_path)
    {
      put_u32(pos, px->path_id);
      ADVANCE(pos, size, 4);
    }

    /* Encode prefix length */
    *pos = 64 + net->pxlen;
    ADVANCE(pos, size, 1);

    /* Encode MPLS labels */
    if (s->mpls)
      bgp_encode_mpls_labels(s, s->mpls_labels, &pos, &size, pos - 1);

    /* Encode route distinguisher */
    put_u64(pos, net->rd);
    ADVANCE(pos, size, 8);

    /* Encode prefix body */
    ip4_addr a = ip4_hton(net->prefix);
    uint b = (net->pxlen + 7) / 8;
    memcpy(pos, &a, b);
    ADVANCE(pos, size, b);

    bgp_free_prefix(s->channel, px);
  }

  return pos - buf;
}

static void
bgp_decode_nlri_vpn4(struct bgp_parse_state *s, byte *pos, uint len, rta *a)
{
  while (len)
  {
    net_addr_vpn4 net;
    u32 path_id = 0;

    /* Decode path ID */
    if (s->add_path)
    {
      if (len < 5)
	bgp_parse_error(s, 1);

      path_id = get_u32(pos);
      ADVANCE(pos, len, 4);
    }

    /* Decode prefix length */
    uint l = *pos;
    ADVANCE(pos, len, 1);

    if (len < ((l + 7) / 8))
      bgp_parse_error(s, 1);

    /* Decode MPLS labels */
    if (s->mpls)
      bgp_decode_mpls_labels(s, &pos, &len, &l, a);

    /* Decode route distinguisher */
    if (l < 64)
      bgp_parse_error(s, 1);

    u64 rd = get_u64(pos);
    ADVANCE(pos, len, 8);
    l -= 64;

    if (l > IP4_MAX_PREFIX_LENGTH)
      bgp_parse_error(s, 10);

    /* Decode prefix body */
    ip4_addr addr = IP4_NONE;
    uint b = (l + 7) / 8;
    memcpy(&addr, pos, b);
    ADVANCE(pos, len, b);

    net = NET_ADDR_VPN4(ip4_ntoh(addr), l, rd);
    net_normalize_vpn4(&net);

    // XXXX validate prefix

    bgp_rte_update(s, (net_addr *) &net, path_id, a);
  }
}


static uint
bgp_encode_nlri_vpn6(struct bgp_write_state *s, struct bgp_bucket *buck, byte *buf, uint size)
{
  byte *pos = buf;

  while (!EMPTY_LIST(buck->prefixes) && (size >= BGP_NLRI_MAX))
  {
    struct bgp_prefix *px = HEAD(buck->prefixes);
    struct net_addr_vpn6 *net = (void *) px->net;

    /* Encode path ID */
    if (s->add_path)
    {
      put_u32(pos, px->path_id);
      ADVANCE(pos, size, 4);
    }

    /* Encode prefix length */
    *pos = 64 + net->pxlen;
    ADVANCE(pos, size, 1);

    /* Encode MPLS labels */
    if (s->mpls)
      bgp_encode_mpls_labels(s, s->mpls_labels, &pos, &size, pos - 1);

    /* Encode route distinguisher */
    put_u64(pos, net->rd);
    ADVANCE(pos, size, 8);

    /* Encode prefix body */
    ip6_addr a = ip6_hton(net->prefix);
    uint b = (net->pxlen + 7) / 8;
    memcpy(pos, &a, b);
    ADVANCE(pos, size, b);

    bgp_free_prefix(s->channel, px);
  }

  return pos - buf;
}

static void
bgp_decode_nlri_vpn6(struct bgp_parse_state *s, byte *pos, uint len, rta *a)
{
  while (len)
  {
    net_addr_vpn6 net;
    u32 path_id = 0;

    /* Decode path ID */
    if (s->add_path)
    {
      if (len < 5)
	bgp_parse_error(s, 1);

      path_id = get_u32(pos);
      ADVANCE(pos, len, 4);
    }

    /* Decode prefix length */
    uint l = *pos;
    ADVANCE(pos, len, 1);

    if (len < ((l + 7) / 8))
      bgp_parse_error(s, 1);

    /* Decode MPLS labels */
    if (s->mpls)
      bgp_decode_mpls_labels(s, &pos, &len, &l, a);

    /* Decode route distinguisher */
    if (l < 64)
      bgp_parse_error(s, 1);

    u64 rd = get_u64(pos);
    ADVANCE(pos, len, 8);
    l -= 64;

    if (l > IP6_MAX_PREFIX_LENGTH)
      bgp_parse_error(s, 10);

    /* Decode prefix body */
    ip6_addr addr = IP6_NONE;
    uint b = (l + 7) / 8;
    memcpy(&addr, pos, b);
    ADVANCE(pos, len, b);

    net = NET_ADDR_VPN6(ip6_ntoh(addr), l, rd);
    net_normalize_vpn6(&net);

    // XXXX validate prefix

    bgp_rte_update(s, (net_addr *) &net, path_id, a);
  }
}


static uint
bgp_encode_nlri_flow4(struct bgp_write_state *s, struct bgp_bucket *buck, byte *buf, uint size)
{
  byte *pos = buf;

  while (!EMPTY_LIST(buck->prefixes) && (size >= 4))
  {
    struct bgp_prefix *px = HEAD(buck->prefixes);
    struct net_addr_flow4 *net = (void *) px->net;
    uint flen = net->length - sizeof(net_addr_flow4);

    /* Encode path ID */
    if (s->add_path)
    {
      put_u32(pos, px->path_id);
      ADVANCE(pos, size, 4);
    }

    if (flen > size)
      break;

    /* Copy whole flow data including length */
    memcpy(pos, net->data, flen);
    ADVANCE(pos, size, flen);

    bgp_free_prefix(s->channel, px);
  }

  return pos - buf;
}

static void
bgp_decode_nlri_flow4(struct bgp_parse_state *s, byte *pos, uint len, rta *a)
{
  while (len)
  {
    u32 path_id = 0;

    /* Decode path ID */
    if (s->add_path)
    {
      if (len < 4)
	bgp_parse_error(s, 1);

      path_id = get_u32(pos);
      ADVANCE(pos, len, 4);
    }

    if (len < 2)
      bgp_parse_error(s, 1);

    /* Decode flow length */
    uint hlen = flow_hdr_length(pos);
    uint dlen = flow_read_length(pos);
    uint flen = hlen + dlen;
    byte *data = pos + hlen;

    if (len < flen)
      bgp_parse_error(s, 1);

    /* Validate flow data */
    enum flow_validated_state r = flow4_validate(data, dlen);
    if (r != FLOW_ST_VALID)
    {
      log(L_REMOTE "%s: Invalid flow route: %s", s->proto->p.name, flow_validated_state_str(r));
      bgp_parse_error(s, 1);
    }

    if (data[0] != FLOW_TYPE_DST_PREFIX)
    {
      log(L_REMOTE "%s: No dst prefix at first pos", s->proto->p.name);
      bgp_parse_error(s, 1);
    }

    /* Decode dst prefix */
    ip4_addr px = IP4_NONE;
    uint pxlen = data[1];

    // FIXME: Use some generic function
    memcpy(&px, data+2, BYTES(pxlen));
    px = ip4_and(ip4_ntoh(px), ip4_mkmask(pxlen));

    /* Prepare the flow */
    net_addr *n = alloca(sizeof(struct net_addr_flow4) + flen);
    net_fill_flow4(n, px, pxlen, pos, flen);
    ADVANCE(pos, len, flen);

    bgp_rte_update(s, n, path_id, a);
  }
}


static uint
bgp_encode_nlri_flow6(struct bgp_write_state *s, struct bgp_bucket *buck, byte *buf, uint size)
{
  byte *pos = buf;

  while (!EMPTY_LIST(buck->prefixes) && (size >= 4))
  {
    struct bgp_prefix *px = HEAD(buck->prefixes);
    struct net_addr_flow6 *net = (void *) px->net;
    uint flen = net->length - sizeof(net_addr_flow6);

    /* Encode path ID */
    if (s->add_path)
    {
      put_u32(pos, px->path_id);
      ADVANCE(pos, size, 4);
    }

    if (flen > size)
      break;

    /* Copy whole flow data including length */
    memcpy(pos, net->data, flen);
    ADVANCE(pos, size, flen);

    bgp_free_prefix(s->channel, px);
  }

  return pos - buf;
}

static void
bgp_decode_nlri_flow6(struct bgp_parse_state *s, byte *pos, uint len, rta *a)
{
  while (len)
  {
    u32 path_id = 0;

    /* Decode path ID */
    if (s->add_path)
    {
      if (len < 4)
	bgp_parse_error(s, 1);

      path_id = get_u32(pos);
      ADVANCE(pos, len, 4);
    }

    if (len < 2)
      bgp_parse_error(s, 1);

    /* Decode flow length */
    uint hlen = flow_hdr_length(pos);
    uint dlen = flow_read_length(pos);
    uint flen = hlen + dlen;
    byte *data = pos + hlen;

    if (len < flen)
      bgp_parse_error(s, 1);

    /* Validate flow data */
    enum flow_validated_state r = flow6_validate(data, dlen);
    if (r != FLOW_ST_VALID)
    {
      log(L_REMOTE "%s: Invalid flow route: %s", s->proto->p.name, flow_validated_state_str(r));
      bgp_parse_error(s, 1);
    }

    if (data[0] != FLOW_TYPE_DST_PREFIX)
    {
      log(L_REMOTE "%s: No dst prefix at first pos", s->proto->p.name);
      bgp_parse_error(s, 1);
    }

    /* Decode dst prefix */
    ip6_addr px = IP6_NONE;
    uint pxlen = data[1];

    // FIXME: Use some generic function
    memcpy(&px, data+2, BYTES(pxlen));
    px = ip6_and(ip6_ntoh(px), ip6_mkmask(pxlen));

    /* Prepare the flow */
    net_addr *n = alloca(sizeof(struct net_addr_flow6) + flen);
    net_fill_flow6(n, px, pxlen, pos, flen);
    ADVANCE(pos, len, flen);

    bgp_rte_update(s, n, path_id, a);
  }
}


static const struct bgp_af_desc bgp_af_table[] = {
  {
    .afi = BGP_AF_IPV4,
    .net = NET_IP4,
    .name = "ipv4",
    .encode_nlri = bgp_encode_nlri_ip4,
    .decode_nlri = bgp_decode_nlri_ip4,
    .encode_next_hop = bgp_encode_next_hop_ip,
    .decode_next_hop = bgp_decode_next_hop_ip,
    .update_next_hop = bgp_update_next_hop_ip,
  },
  {
    .afi = BGP_AF_IPV4_MC,
    .net = NET_IP4,
    .name = "ipv4-mc",
    .encode_nlri = bgp_encode_nlri_ip4,
    .decode_nlri = bgp_decode_nlri_ip4,
    .encode_next_hop = bgp_encode_next_hop_ip,
    .decode_next_hop = bgp_decode_next_hop_ip,
    .update_next_hop = bgp_update_next_hop_ip,
  },
  {
    .afi = BGP_AF_IPV4_MPLS,
    .net = NET_IP4,
    .mpls = 1,
    .name = "ipv4-mpls",
    .encode_nlri = bgp_encode_nlri_ip4,
    .decode_nlri = bgp_decode_nlri_ip4,
    .encode_next_hop = bgp_encode_next_hop_ip,
    .decode_next_hop = bgp_decode_next_hop_ip,
    .update_next_hop = bgp_update_next_hop_ip,
  },
  {
    .afi = BGP_AF_IPV6,
    .net = NET_IP6,
    .name = "ipv6",
    .encode_nlri = bgp_encode_nlri_ip6,
    .decode_nlri = bgp_decode_nlri_ip6,
    .encode_next_hop = bgp_encode_next_hop_ip,
    .decode_next_hop = bgp_decode_next_hop_ip,
    .update_next_hop = bgp_update_next_hop_ip,
  },
  {
    .afi = BGP_AF_IPV6_MC,
    .net = NET_IP6,
    .name = "ipv6-mc",
    .encode_nlri = bgp_encode_nlri_ip6,
    .decode_nlri = bgp_decode_nlri_ip6,
    .encode_next_hop = bgp_encode_next_hop_ip,
    .decode_next_hop = bgp_decode_next_hop_ip,
    .update_next_hop = bgp_update_next_hop_ip,
  },
  {
    .afi = BGP_AF_IPV6_MPLS,
    .net = NET_IP6,
    .mpls = 1,
    .name = "ipv6-mpls",
    .encode_nlri = bgp_encode_nlri_ip6,
    .decode_nlri = bgp_decode_nlri_ip6,
    .encode_next_hop = bgp_encode_next_hop_ip,
    .decode_next_hop = bgp_decode_next_hop_ip,
    .update_next_hop = bgp_update_next_hop_ip,
  },
  {
    .afi = BGP_AF_VPN4_MPLS,
    .net = NET_VPN4,
    .mpls = 1,
    .name = "vpn4-mpls",
    .encode_nlri = bgp_encode_nlri_vpn4,
    .decode_nlri = bgp_decode_nlri_vpn4,
    .encode_next_hop = bgp_encode_next_hop_vpn,
    .decode_next_hop = bgp_decode_next_hop_vpn,
    .update_next_hop = bgp_update_next_hop_ip,
  },
  {
    .afi = BGP_AF_VPN6_MPLS,
    .net = NET_VPN6,
    .mpls = 1,
    .name = "vpn6-mpls",
    .encode_nlri = bgp_encode_nlri_vpn6,
    .decode_nlri = bgp_decode_nlri_vpn6,
    .encode_next_hop = bgp_encode_next_hop_vpn,
    .decode_next_hop = bgp_decode_next_hop_vpn,
    .update_next_hop = bgp_update_next_hop_ip,
  },
  {
    .afi = BGP_AF_VPN4_MC,
    .net = NET_VPN4,
    .name = "vpn4-mc",
    .encode_nlri = bgp_encode_nlri_vpn4,
    .decode_nlri = bgp_decode_nlri_vpn4,
    .encode_next_hop = bgp_encode_next_hop_vpn,
    .decode_next_hop = bgp_decode_next_hop_vpn,
    .update_next_hop = bgp_update_next_hop_ip,
  },
  {
    .afi = BGP_AF_VPN6_MC,
    .net = NET_VPN6,
    .name = "vpn6-mc",
    .encode_nlri = bgp_encode_nlri_vpn6,
    .decode_nlri = bgp_decode_nlri_vpn6,
    .encode_next_hop = bgp_encode_next_hop_vpn,
    .decode_next_hop = bgp_decode_next_hop_vpn,
    .update_next_hop = bgp_update_next_hop_ip,
  },
  {
    .afi = BGP_AF_FLOW4,
    .net = NET_FLOW4,
    .no_igp = 1,
    .name = "flow4",
    .encode_nlri = bgp_encode_nlri_flow4,
    .decode_nlri = bgp_decode_nlri_flow4,
    .encode_next_hop = bgp_encode_next_hop_none,
    .decode_next_hop = bgp_decode_next_hop_none,
    .update_next_hop = bgp_update_next_hop_none,
  },
  {
    .afi = BGP_AF_FLOW6,
    .net = NET_FLOW6,
    .no_igp = 1,
    .name = "flow6",
    .encode_nlri = bgp_encode_nlri_flow6,
    .decode_nlri = bgp_decode_nlri_flow6,
    .encode_next_hop = bgp_encode_next_hop_none,
    .decode_next_hop = bgp_decode_next_hop_none,
    .update_next_hop = bgp_update_next_hop_none,
  },
};

const struct bgp_af_desc *
bgp_get_af_desc(u32 afi)
{
  uint i;
  for (i = 0; i < ARRAY_SIZE(bgp_af_table); i++)
    if (bgp_af_table[i].afi == afi)
      return &bgp_af_table[i];

  return NULL;
}

static inline uint
bgp_encode_nlri(struct bgp_write_state *s, struct bgp_bucket *buck, byte *buf, byte *end)
{
  return s->channel->desc->encode_nlri(s, buck, buf, end - buf);
}

static inline uint
bgp_encode_next_hop(struct bgp_write_state *s, eattr *nh, byte *buf)
{
  return s->channel->desc->encode_next_hop(s, nh, buf, 255);
}

void
bgp_update_next_hop(struct bgp_export_state *s, eattr *a, ea_list **to)
{
  s->channel->desc->update_next_hop(s, a, to);
}

#define MAX_ATTRS_LENGTH (end-buf+BGP_HEADER_LENGTH - 1024)

static byte *
bgp_create_ip_reach(struct bgp_write_state *s, struct bgp_bucket *buck, byte *buf, byte *end)
{
  /*
   *	2 B	Withdrawn Routes Length (zero)
   *	---	IPv4 Withdrawn Routes NLRI (unused)
   *	2 B	Total Path Attribute Length
   *	var	Path Attributes
   *	var	IPv4 Network Layer Reachability Information
   */

  int lr, la;

  la = bgp_encode_attrs(s, buck->eattrs, buf+4, buf + MAX_ATTRS_LENGTH);
  if (la < 0)
  {
    /* Attribute list too long */
    bgp_withdraw_bucket(s->channel, buck);
    return NULL;
  }

  put_u16(buf+0, 0);
  put_u16(buf+2, la);

  lr = bgp_encode_nlri(s, buck, buf+4+la, end);

  return buf+4+la+lr;
}

static byte *
bgp_create_mp_reach(struct bgp_write_state *s, struct bgp_bucket *buck, byte *buf, byte *end)
{
  /*
   *	2 B	IPv4 Withdrawn Routes Length (zero)
   *	---	IPv4 Withdrawn Routes NLRI (unused)
   *	2 B	Total Path Attribute Length
   *	1 B	MP_REACH_NLRI hdr - Attribute Flags
   *	1 B	MP_REACH_NLRI hdr - Attribute Type Code
   *	2 B	MP_REACH_NLRI hdr - Length of Attribute Data
   *	2 B	MP_REACH_NLRI data - Address Family Identifier
   *	1 B	MP_REACH_NLRI data - Subsequent Address Family Identifier
   *	1 B	MP_REACH_NLRI data - Length of Next Hop Network Address
   *	var	MP_REACH_NLRI data - Network Address of Next Hop
   *	1 B	MP_REACH_NLRI data - Reserved (zero)
   *	var	MP_REACH_NLRI data - Network Layer Reachability Information
   *	var	Rest of Path Attributes
   *	---	IPv4 Network Layer Reachability Information (unused)
   */

  int lh, lr, la;	/* Lengths of next hop, NLRI and attributes */

  /* Begin of MP_REACH_NLRI atribute */
  buf[4] = BAF_OPTIONAL | BAF_EXT_LEN;
  buf[5] = BA_MP_REACH_NLRI;
  put_u16(buf+6, 0);		/* Will be fixed later */
  put_af3(buf+8, s->channel->afi);
  byte *pos = buf+11;

  /* Encode attributes to temporary buffer */
  byte *abuf = alloca(MAX_ATTRS_LENGTH);
  la = bgp_encode_attrs(s, buck->eattrs, abuf, abuf + MAX_ATTRS_LENGTH);
  if (la < 0)
  {
    /* Attribute list too long */
    bgp_withdraw_bucket(s->channel, buck);
    return NULL;
  }

  /* Encode the next hop */
  lh = bgp_encode_next_hop(s, s->mp_next_hop, pos+1);
  *pos = lh;
  pos += 1+lh;

  /* Reserved field */
  *pos++ = 0;

  /* Encode the NLRI */
  lr = bgp_encode_nlri(s, buck, pos, end - la);
  pos += lr;

  /* End of MP_REACH_NLRI atribute, update data length */
  put_u16(buf+6, pos-buf-8);

  /* Copy remaining attributes */
  memcpy(pos, abuf, la);
  pos += la;

  /* Initial UPDATE fields */
  put_u16(buf+0, 0);
  put_u16(buf+2, pos-buf-4);

  return pos;
}

#undef MAX_ATTRS_LENGTH

static byte *
bgp_create_ip_unreach(struct bgp_write_state *s, struct bgp_bucket *buck, byte *buf, byte *end)
{
  /*
   *	2 B	Withdrawn Routes Length
   *	var	IPv4 Withdrawn Routes NLRI
   *	2 B	Total Path Attribute Length (zero)
   *	---	Path Attributes (unused)
   *	---	IPv4 Network Layer Reachability Information (unused)
   */

  uint len = bgp_encode_nlri(s, buck, buf+2, end);

  put_u16(buf+0, len);
  put_u16(buf+2+len, 0);

  return buf+4+len;
}

static byte *
bgp_create_mp_unreach(struct bgp_write_state *s, struct bgp_bucket *buck, byte *buf, byte *end)
{
  /*
   *	2 B	Withdrawn Routes Length (zero)
   *	---	IPv4 Withdrawn Routes NLRI (unused)
   *	2 B	Total Path Attribute Length
   *	1 B	MP_UNREACH_NLRI hdr - Attribute Flags
   *	1 B	MP_UNREACH_NLRI hdr - Attribute Type Code
   *	2 B	MP_UNREACH_NLRI hdr - Length of Attribute Data
   *	2 B	MP_UNREACH_NLRI data - Address Family Identifier
   *	1 B	MP_UNREACH_NLRI data - Subsequent Address Family Identifier
   *	var	MP_UNREACH_NLRI data - Network Layer Reachability Information
   *	---	IPv4 Network Layer Reachability Information (unused)
   */

  uint len = bgp_encode_nlri(s, buck, buf+11, end);

  put_u16(buf+0, 0);
  put_u16(buf+2, 7+len);

  /* Begin of MP_UNREACH_NLRI atribute */
  buf[4] = BAF_OPTIONAL | BAF_EXT_LEN;
  buf[5] = BA_MP_UNREACH_NLRI;
  put_u16(buf+6, 3+len);
  put_af3(buf+8, s->channel->afi);

  return buf+11+len;
}

static byte *
bgp_create_update(struct bgp_channel *c, byte *buf)
{
  struct bgp_proto *p = (void *) c->c.proto;
  struct bgp_bucket *buck;
  byte *end = buf + (bgp_max_packet_length(p->conn) - BGP_HEADER_LENGTH);
  byte *res = NULL;

again: ;

  /* Initialize write state */
  struct bgp_write_state s = {
    .proto = p,
    .channel = c,
    .pool = bgp_linpool,
    .as4_session = p->as4_session,
    .add_path = c->add_path_tx,
    .mpls = c->desc->mpls,
  };

  /* Try unreachable bucket */
  if ((buck = c->withdraw_bucket) && !EMPTY_LIST(buck->prefixes))
  {
    res = (c->afi == BGP_AF_IPV4) && !c->ext_next_hop ?
      bgp_create_ip_unreach(&s, buck, buf, end):
      bgp_create_mp_unreach(&s, buck, buf, end);

    goto done;
  }

  /* Try reachable buckets */
  if (!EMPTY_LIST(c->bucket_queue))
  {
    buck = HEAD(c->bucket_queue);

    /* Cleanup empty buckets */
    if (EMPTY_LIST(buck->prefixes))
    {
      bgp_free_bucket(c, buck);
      goto again;
    }

    res = (c->afi == BGP_AF_IPV4) && !c->ext_next_hop ?
      bgp_create_ip_reach(&s, buck, buf, end):
      bgp_create_mp_reach(&s, buck, buf, end);

    if (EMPTY_LIST(buck->prefixes))
      bgp_free_bucket(c, buck);
    else
      bgp_defer_bucket(c, buck);

    if (!res)
      goto again;

    goto done;
  }

  /* No more prefixes to send */
  return NULL;

done:
  BGP_TRACE_RL(&rl_snd_update, D_PACKETS, "Sending UPDATE");
  lp_flush(s.pool);

  return res;
}

static byte *
bgp_create_ip_end_mark(struct bgp_channel *c UNUSED, byte *buf)
{
  /* Empty update packet */
  put_u32(buf, 0);

  return buf+4;
}

static byte *
bgp_create_mp_end_mark(struct bgp_channel *c, byte *buf)
{
  put_u16(buf+0, 0);
  put_u16(buf+2, 6);		/* length 4--9 */

  /* Empty MP_UNREACH_NLRI atribute */
  buf[4] = BAF_OPTIONAL;
  buf[5] = BA_MP_UNREACH_NLRI;
  buf[6] = 3;			/* Length 7--9 */
  put_af3(buf+7, c->afi);

  return buf+10;
}

static byte *
bgp_create_end_mark(struct bgp_channel *c, byte *buf)
{
  struct bgp_proto *p = (void *) c->c.proto;

  BGP_TRACE(D_PACKETS, "Sending END-OF-RIB");

  return (c->afi == BGP_AF_IPV4) ?
    bgp_create_ip_end_mark(c, buf):
    bgp_create_mp_end_mark(c, buf);
}

static inline void
bgp_rx_end_mark(struct bgp_parse_state *s, u32 afi)
{
  struct bgp_proto *p = s->proto;
  struct bgp_channel *c = bgp_get_channel(p, afi);

  BGP_TRACE(D_PACKETS, "Got END-OF-RIB");

  if (!c)
    DISCARD(BAD_AFI, BGP_AFI(afi), BGP_SAFI(afi));

  if (c->load_state == BFS_LOADING)
    c->load_state = BFS_NONE;

  if (p->p.gr_recovery)
    channel_graceful_restart_unlock(&c->c);

  if (c->gr_active)
    bgp_graceful_restart_done(c);
}

static inline void
bgp_decode_nlri(struct bgp_parse_state *s, u32 afi, byte *nlri, uint len, ea_list *ea, byte *nh, uint nh_len)
{
  struct bgp_channel *c = bgp_get_channel(s->proto, afi);
  rta *a = NULL;

  if (!c)
    DISCARD(BAD_AFI, BGP_AFI(afi), BGP_SAFI(afi));

  s->channel = c;
  s->add_path = c->add_path_rx;
  s->mpls = c->desc->mpls;

  s->last_id = 0;
  s->last_src = s->proto->p.main_source;

  /*
   * IPv4 BGP and MP-BGP may be used together in one update, therefore we do not
   * add BA_NEXT_HOP in bgp_decode_attrs(), but we add it here independently for
   * IPv4 BGP and MP-BGP. We undo the attribute (and possibly others attached by
   * decode_next_hop hooks) by restoring a->eattrs afterwards.
   */

  if (ea)
  {
    a = allocz(RTA_MAX_SIZE);

    a->source = RTS_BGP;
    a->scope = SCOPE_UNIVERSE;
    a->from = s->proto->cf->remote_ip;
    a->eattrs = ea;

    c->desc->decode_next_hop(s, nh, nh_len, a);

    /* Handle withdraw during next hop decoding */
    if (s->err_withdraw)
      a = NULL;
  }

  c->desc->decode_nlri(s, nlri, len, a);

  rta_free(s->cached_rta);
  s->cached_rta = NULL;
}

static void
bgp_rx_update(struct bgp_conn *conn, byte *pkt, uint len)
{
  struct bgp_proto *p = conn->bgp;
  ea_list *ea = NULL;

  BGP_TRACE_RL(&rl_rcv_update, D_PACKETS, "Got UPDATE");

  /* Workaround for some BGP implementations that skip initial KEEPALIVE */
  if (conn->state == BS_OPENCONFIRM)
    bgp_conn_enter_established_state(conn);

  if (conn->state != BS_ESTABLISHED)
  { bgp_error(conn, 5, fsm_err_subcode[conn->state], NULL, 0); return; }

  bgp_start_timer(conn->hold_timer, conn->hold_time);

  /* Initialize parse state */
  struct bgp_parse_state s = {
    .proto = p,
    .pool = bgp_linpool,
    .as4_session = p->as4_session,
  };

  /* Parse error handler */
  if (setjmp(s.err_jmpbuf))
  {
    bgp_error(conn, 3, s.err_subcode, NULL, 0);
    goto done;
  }

  /* Check minimal length */
  if (len < 23)
  { bgp_error(conn, 1, 2, pkt+16, 2); return; }

  /* Skip fixed header */
  uint pos = 19;

  /*
   *	UPDATE message format
   *
   *	2 B	IPv4 Withdrawn Routes Length
   *	var	IPv4 Withdrawn Routes NLRI
   *	2 B	Total Path Attribute Length
   *	var	Path Attributes
   *	var	IPv4 Reachable Routes NLRI
   */

  s.ip_unreach_len = get_u16(pkt + pos);
  s.ip_unreach_nlri = pkt + pos + 2;
  pos += 2 + s.ip_unreach_len;

  if (pos + 2 > len)
    bgp_parse_error(&s, 1);

  s.attr_len = get_u16(pkt + pos);
  s.attrs = pkt + pos + 2;
  pos += 2 + s.attr_len;

  if (pos > len)
    bgp_parse_error(&s, 1);

  s.ip_reach_len = len - pos;
  s.ip_reach_nlri = pkt + pos;


  if (s.attr_len)
    ea = bgp_decode_attrs(&s, s.attrs, s.attr_len);
  else
    ea = NULL;

  /* Check for End-of-RIB marker */
  if (!s.attr_len && !s.ip_unreach_len && !s.ip_reach_len)
  { bgp_rx_end_mark(&s, BGP_AF_IPV4); goto done; }

  /* Check for MP End-of-RIB marker */
  if ((s.attr_len < 8) && !s.ip_unreach_len && !s.ip_reach_len &&
      !s.mp_reach_len && !s.mp_unreach_len && s.mp_unreach_af)
  { bgp_rx_end_mark(&s, s.mp_unreach_af); goto done; }

  if (s.ip_unreach_len)
    bgp_decode_nlri(&s, BGP_AF_IPV4, s.ip_unreach_nlri, s.ip_unreach_len, NULL, NULL, 0);

  if (s.mp_unreach_len)
    bgp_decode_nlri(&s, s.mp_unreach_af, s.mp_unreach_nlri, s.mp_unreach_len, NULL, NULL, 0);

  if (s.ip_reach_len)
    bgp_decode_nlri(&s, BGP_AF_IPV4, s.ip_reach_nlri, s.ip_reach_len,
		    ea, s.ip_next_hop_data, s.ip_next_hop_len);

  if (s.mp_reach_len)
    bgp_decode_nlri(&s, s.mp_reach_af, s.mp_reach_nlri, s.mp_reach_len,
		    ea, s.mp_next_hop_data, s.mp_next_hop_len);

done:
  rta_free(s.cached_rta);
  lp_flush(s.pool);
  return;
}


/*
 *	ROUTE-REFRESH
 */

static inline byte *
bgp_create_route_refresh(struct bgp_channel *c, byte *buf)
{
  struct bgp_proto *p = (void *) c->c.proto;

  BGP_TRACE(D_PACKETS, "Sending ROUTE-REFRESH");

  /* Original route refresh request, RFC 2918 */
  put_af4(buf, c->afi);
  buf[2] = BGP_RR_REQUEST;

  return buf+4;
}

static inline byte *
bgp_create_begin_refresh(struct bgp_channel *c, byte *buf)
{
  struct bgp_proto *p = (void *) c->c.proto;

  BGP_TRACE(D_PACKETS, "Sending BEGIN-OF-RR");

  /* Demarcation of beginning of route refresh (BoRR), RFC 7313 */
  put_af4(buf, c->afi);
  buf[2] = BGP_RR_BEGIN;

  return buf+4;
}

static inline byte *
bgp_create_end_refresh(struct bgp_channel *c, byte *buf)
{
  struct bgp_proto *p = (void *) c->c.proto;

  BGP_TRACE(D_PACKETS, "Sending END-OF-RR");

  /* Demarcation of ending of route refresh (EoRR), RFC 7313 */
  put_af4(buf, c->afi);
  buf[2] = BGP_RR_END;

  return buf+4;
}

static void
bgp_rx_route_refresh(struct bgp_conn *conn, byte *pkt, uint len)
{
  struct bgp_proto *p = conn->bgp;

  if (conn->state != BS_ESTABLISHED)
  { bgp_error(conn, 5, fsm_err_subcode[conn->state], NULL, 0); return; }

  if (!conn->local_caps->route_refresh)
  { bgp_error(conn, 1, 3, pkt+18, 1); return; }

  if (len < (BGP_HEADER_LENGTH + 4))
  { bgp_error(conn, 1, 2, pkt+16, 2); return; }

  if (len > (BGP_HEADER_LENGTH + 4))
  { bgp_error(conn, 7, 1, pkt, MIN(len, 2048)); return; }

  struct bgp_channel *c = bgp_get_channel(p, get_af4(pkt+19));
  if (!c)
  {
    log(L_WARN "%s: Got ROUTE-REFRESH subtype %u for AF %u.%u, ignoring",
	p->p.name, pkt[21], get_u16(pkt+19), pkt[22]);
    return;
  }

  /* RFC 7313 redefined reserved field as RR message subtype */
  uint subtype = p->enhanced_refresh ? pkt[21] : BGP_RR_REQUEST;

  switch (subtype)
  {
  case BGP_RR_REQUEST:
    BGP_TRACE(D_PACKETS, "Got ROUTE-REFRESH");
    channel_request_feeding(&c->c);
    break;

  case BGP_RR_BEGIN:
    BGP_TRACE(D_PACKETS, "Got BEGIN-OF-RR");
    bgp_refresh_begin(c);
    break;

  case BGP_RR_END:
    BGP_TRACE(D_PACKETS, "Got END-OF-RR");
    bgp_refresh_end(c);
    break;

  default:
    log(L_WARN "%s: Got ROUTE-REFRESH message with unknown subtype %u, ignoring",
	p->p.name, subtype);
    break;
  }
}

static inline struct bgp_channel *
bgp_get_channel_to_send(struct bgp_proto *p, struct bgp_conn *conn)
{
  uint i = conn->last_channel;

  /* Try the last channel, but at most several times */
  if ((conn->channels_to_send & (1 << i)) &&
      (conn->last_channel_count < 16))
    goto found;

  /* Find channel with non-zero channels_to_send */
  do
  {
    i++;
    if (i >= p->channel_count)
      i = 0;
  }
  while (! (conn->channels_to_send & (1 << i)));

  /* Use that channel */
  conn->last_channel = i;
  conn->last_channel_count = 0;

found:
  conn->last_channel_count++;
  return p->channel_map[i];
}

static inline int
bgp_send(struct bgp_conn *conn, uint type, uint len)
{
  sock *sk = conn->sk;
  byte *buf = sk->tbuf;

  memset(buf, 0xff, 16);		/* Marker */
  put_u16(buf+16, len);
  buf[18] = type;

  return sk_send(sk, len);
}

/**
 * bgp_fire_tx - transmit packets
 * @conn: connection
 *
 * Whenever the transmit buffers of the underlying TCP connection
 * are free and we have any packets queued for sending, the socket functions
 * call bgp_fire_tx() which takes care of selecting the highest priority packet
 * queued (Notification > Keepalive > Open > Update), assembling its header
 * and body and sending it to the connection.
 */
static int
bgp_fire_tx(struct bgp_conn *conn)
{
  struct bgp_proto *p = conn->bgp;
  struct bgp_channel *c;
  byte *buf, *pkt, *end;
  uint s;

  if (!conn->sk)
    return 0;

  buf = conn->sk->tbuf;
  pkt = buf + BGP_HEADER_LENGTH;
  s = conn->packets_to_send;

  if (s & (1 << PKT_SCHEDULE_CLOSE))
  {
    /* We can finally close connection and enter idle state */
    bgp_conn_enter_idle_state(conn);
    return 0;
  }
  if (s & (1 << PKT_NOTIFICATION))
  {
    conn->packets_to_send = 1 << PKT_SCHEDULE_CLOSE;
    end = bgp_create_notification(conn, pkt);
    return bgp_send(conn, PKT_NOTIFICATION, end - buf);
  }
  else if (s & (1 << PKT_KEEPALIVE))
  {
    conn->packets_to_send &= ~(1 << PKT_KEEPALIVE);
    BGP_TRACE(D_PACKETS, "Sending KEEPALIVE");
    bgp_start_timer(conn->keepalive_timer, conn->keepalive_time);
    return bgp_send(conn, PKT_KEEPALIVE, BGP_HEADER_LENGTH);
  }
  else if (s & (1 << PKT_OPEN))
  {
    conn->packets_to_send &= ~(1 << PKT_OPEN);
    end = bgp_create_open(conn, pkt);
    return bgp_send(conn, PKT_OPEN, end - buf);
  }
  else while (conn->channels_to_send)
  {
    c = bgp_get_channel_to_send(p, conn);
    s = c->packets_to_send;

    if (s & (1 << PKT_ROUTE_REFRESH))
    {
      c->packets_to_send &= ~(1 << PKT_ROUTE_REFRESH);
      end = bgp_create_route_refresh(c, pkt);
      return bgp_send(conn, PKT_ROUTE_REFRESH, end - buf);
    }
    else if (s & (1 << PKT_BEGIN_REFRESH))
    {
      /* BoRR is a subtype of RR, but uses separate bit in packets_to_send */
      c->packets_to_send &= ~(1 << PKT_BEGIN_REFRESH);
      end = bgp_create_begin_refresh(c, pkt);
      return bgp_send(conn, PKT_ROUTE_REFRESH, end - buf);
    }
    else if (s & (1 << PKT_UPDATE))
    {
      end = bgp_create_update(c, pkt);
      if (end)
	return bgp_send(conn, PKT_UPDATE, end - buf);

      /* No update to send, perhaps we need to send End-of-RIB or EoRR */
      c->packets_to_send = 0;
      conn->channels_to_send &= ~(1 << c->index);

      if (c->feed_state == BFS_LOADED)
      {
	c->feed_state = BFS_NONE;
	end = bgp_create_end_mark(c, pkt);
	return bgp_send(conn, PKT_UPDATE, end - buf);
      }

      else if (c->feed_state == BFS_REFRESHED)
      {
	c->feed_state = BFS_NONE;
	end = bgp_create_end_refresh(c, pkt);
	return bgp_send(conn, PKT_ROUTE_REFRESH, end - buf);
      }
    }
    else if (s)
      bug("Channel packets_to_send: %x", s);

    c->packets_to_send = 0;
    conn->channels_to_send &= ~(1 << c->index);
  }

  return 0;
}

/**
 * bgp_schedule_packet - schedule a packet for transmission
 * @conn: connection
 * @c: channel
 * @type: packet type
 *
 * Schedule a packet of type @type to be sent as soon as possible.
 */
void
bgp_schedule_packet(struct bgp_conn *conn, struct bgp_channel *c, int type)
{
  ASSERT(conn->sk);

  DBG("BGP: Scheduling packet type %d\n", type);

  if (c)
  {
    if (! conn->channels_to_send)
    {
      conn->last_channel = c->index;
      conn->last_channel_count = 0;
    }

    c->packets_to_send |= 1 << type;
    conn->channels_to_send |= 1 << c->index;
  }
  else
    conn->packets_to_send |= 1 << type;

  if ((conn->sk->tpos == conn->sk->tbuf) && !ev_active(conn->tx_ev))
    ev_schedule(conn->tx_ev);
}

void
bgp_kick_tx(void *vconn)
{
  struct bgp_conn *conn = vconn;

  DBG("BGP: kicking TX\n");
  while (bgp_fire_tx(conn) > 0)
    ;
}

void
bgp_tx(sock *sk)
{
  struct bgp_conn *conn = sk->data;

  DBG("BGP: TX hook\n");
  while (bgp_fire_tx(conn) > 0)
    ;
}


static struct {
  byte major, minor;
  byte *msg;
} bgp_msg_table[] = {
  { 1, 0, "Invalid message header" },
  { 1, 1, "Connection not synchronized" },
  { 1, 2, "Bad message length" },
  { 1, 3, "Bad message type" },
  { 2, 0, "Invalid OPEN message" },
  { 2, 1, "Unsupported version number" },
  { 2, 2, "Bad peer AS" },
  { 2, 3, "Bad BGP identifier" },
  { 2, 4, "Unsupported optional parameter" },
  { 2, 5, "Authentication failure" },
  { 2, 6, "Unacceptable hold time" },
  { 2, 7, "Required capability missing" }, /* [RFC5492] */
  { 2, 8, "No supported AFI/SAFI" }, /* This error msg is nonstandard */
  { 3, 0, "Invalid UPDATE message" },
  { 3, 1, "Malformed attribute list" },
  { 3, 2, "Unrecognized well-known attribute" },
  { 3, 3, "Missing mandatory attribute" },
  { 3, 4, "Invalid attribute flags" },
  { 3, 5, "Invalid attribute length" },
  { 3, 6, "Invalid ORIGIN attribute" },
  { 3, 7, "AS routing loop" },		/* Deprecated */
  { 3, 8, "Invalid NEXT_HOP attribute" },
  { 3, 9, "Optional attribute error" },
  { 3, 10, "Invalid network field" },
  { 3, 11, "Malformed AS_PATH" },
  { 4, 0, "Hold timer expired" },
  { 5, 0, "Finite state machine error" }, /* Subcodes are according to [RFC6608] */
  { 5, 1, "Unexpected message in OpenSent state" },
  { 5, 2, "Unexpected message in OpenConfirm state" },
  { 5, 3, "Unexpected message in Established state" },
  { 6, 0, "Cease" }, /* Subcodes are according to [RFC4486] */
  { 6, 1, "Maximum number of prefixes reached" },
  { 6, 2, "Administrative shutdown" },
  { 6, 3, "Peer de-configured" },
  { 6, 4, "Administrative reset" },
  { 6, 5, "Connection rejected" },
  { 6, 6, "Other configuration change" },
  { 6, 7, "Connection collision resolution" },
  { 6, 8, "Out of Resources" },
  { 7, 0, "Invalid ROUTE-REFRESH message" }, /* [RFC7313] */
  { 7, 1, "Invalid ROUTE-REFRESH message length" } /* [RFC7313] */
};

/**
 * bgp_error_dsc - return BGP error description
 * @code: BGP error code
 * @subcode: BGP error subcode
 *
 * bgp_error_dsc() returns error description for BGP errors
 * which might be static string or given temporary buffer.
 */
const char *
bgp_error_dsc(uint code, uint subcode)
{
  static char buff[32];
  uint i;

  for (i=0; i < ARRAY_SIZE(bgp_msg_table); i++)
    if (bgp_msg_table[i].major == code && bgp_msg_table[i].minor == subcode)
      return bgp_msg_table[i].msg;

  bsprintf(buff, "Unknown error %u.%u", code, subcode);
  return buff;
}

/* RFC 8203 - shutdown communication message */
static int
bgp_handle_message(struct bgp_proto *p, byte *data, uint len, byte **bp)
{
  byte *msg = data + 1;
  uint msg_len = data[0];
  uint i;

  /* Handle zero length message */
  if (msg_len == 0)
    return 1;

  /* Handle proper message */
  if ((msg_len > 128) && (msg_len + 1 > len))
    return 0;

  /* Some elementary cleanup */
  for (i = 0; i < msg_len; i++)
    if (msg[i] < ' ')
      msg[i] = ' ';

  proto_set_message(&p->p, msg, msg_len);
  *bp += bsprintf(*bp, ": \"%s\"", p->p.message);
  return 1;
}

void
bgp_log_error(struct bgp_proto *p, u8 class, char *msg, uint code, uint subcode, byte *data, uint len)
{
  byte argbuf[256], *t = argbuf;
  uint i;

  /* Don't report Cease messages generated by myself */
  if (code == 6 && class == BE_BGP_TX)
    return;

  /* Reset shutdown message */
  if ((code == 6) && ((subcode == 2) || (subcode == 4)))
    proto_set_message(&p->p, NULL, 0);

  if (len)
    {
      /* Bad peer AS - we would like to print the AS */
      if ((code == 2) && (subcode == 2) && ((len == 2) || (len == 4)))
	{
	  t += bsprintf(t, ": %u", (len == 2) ? get_u16(data) : get_u32(data));
	  goto done;
	}

      /* RFC 8203 - shutdown communication */
      if (((code == 6) && ((subcode == 2) || (subcode == 4))))
	if (bgp_handle_message(p, data, len, &t))
	  goto done;

      *t++ = ':';
      *t++ = ' ';
      if (len > 16)
	len = 16;
      for (i=0; i<len; i++)
	t += bsprintf(t, "%02x", data[i]);
    }

done:
  *t = 0;
  const byte *dsc = bgp_error_dsc(code, subcode);
  log(L_REMOTE "%s: %s: %s%s", p->p.name, msg, dsc, argbuf);
}

static void
bgp_rx_notification(struct bgp_conn *conn, byte *pkt, uint len)
{
  struct bgp_proto *p = conn->bgp;

  if (len < 21)
  { bgp_error(conn, 1, 2, pkt+16, 2); return; }

  uint code = pkt[19];
  uint subcode = pkt[20];
  int err = (code != 6);

  bgp_log_error(p, BE_BGP_RX, "Received", code, subcode, pkt+21, len-21);
  bgp_store_error(p, conn, BE_BGP_RX, (code << 16) | subcode);

  bgp_conn_enter_close_state(conn);
  bgp_schedule_packet(conn, NULL, PKT_SCHEDULE_CLOSE);

<<<<<<< HEAD
  if (err)
  {
    bgp_update_startup_delay(p);
    bgp_stop(p, 0, NULL, 0);
  }
=======
  if (err) 
    {
      bgp_update_startup_delay(p);
      bgp_stop(p, 0, NULL, 0);
    }
  else
    {
      uint subcode_bit = 1 << ((subcode <= 8) ? subcode : 0);
      if (p->cf->disable_after_cease & subcode_bit)
      {
	log(L_INFO "%s: Disabled after Cease notification", p->p.name);
	p->startup_delay = 0;
	p->p.disabled = 1;
      }
    }
>>>>>>> d6cf9961
}

static void
bgp_rx_keepalive(struct bgp_conn *conn)
{
  struct bgp_proto *p = conn->bgp;

  BGP_TRACE(D_PACKETS, "Got KEEPALIVE");
  bgp_start_timer(conn->hold_timer, conn->hold_time);

  if (conn->state == BS_OPENCONFIRM)
  { bgp_conn_enter_established_state(conn); return; }

  if (conn->state != BS_ESTABLISHED)
    bgp_error(conn, 5, fsm_err_subcode[conn->state], NULL, 0);
}


/**
 * bgp_rx_packet - handle a received packet
 * @conn: BGP connection
 * @pkt: start of the packet
 * @len: packet size
 *
 * bgp_rx_packet() takes a newly received packet and calls the corresponding
 * packet handler according to the packet type.
 */
static void
bgp_rx_packet(struct bgp_conn *conn, byte *pkt, uint len)
{
  byte type = pkt[18];

  DBG("BGP: Got packet %02x (%d bytes)\n", type, len);

  if (conn->bgp->p.mrtdump & MD_MESSAGES)
    mrt_dump_bgp_packet(conn, pkt, len);

  switch (type)
  {
  case PKT_OPEN:		return bgp_rx_open(conn, pkt, len);
  case PKT_UPDATE:		return bgp_rx_update(conn, pkt, len);
  case PKT_NOTIFICATION:	return bgp_rx_notification(conn, pkt, len);
  case PKT_KEEPALIVE:		return bgp_rx_keepalive(conn);
  case PKT_ROUTE_REFRESH:	return bgp_rx_route_refresh(conn, pkt, len);
  default:			bgp_error(conn, 1, 3, pkt+18, 1);
  }
}

/**
 * bgp_rx - handle received data
 * @sk: socket
 * @size: amount of data received
 *
 * bgp_rx() is called by the socket layer whenever new data arrive from
 * the underlying TCP connection. It assembles the data fragments to packets,
 * checks their headers and framing and passes complete packets to
 * bgp_rx_packet().
 */
int
bgp_rx(sock *sk, uint size)
{
  struct bgp_conn *conn = sk->data;
  byte *pkt_start = sk->rbuf;
  byte *end = pkt_start + size;
  uint i, len;

  DBG("BGP: RX hook: Got %d bytes\n", size);
  while (end >= pkt_start + BGP_HEADER_LENGTH)
    {
      if ((conn->state == BS_CLOSE) || (conn->sk != sk))
	return 0;
      for(i=0; i<16; i++)
	if (pkt_start[i] != 0xff)
	  {
	    bgp_error(conn, 1, 1, NULL, 0);
	    break;
	  }
      len = get_u16(pkt_start+16);
      if ((len < BGP_HEADER_LENGTH) || (len > bgp_max_packet_length(conn)))
	{
	  bgp_error(conn, 1, 2, pkt_start+16, 2);
	  break;
	}
      if (end < pkt_start + len)
	break;
      bgp_rx_packet(conn, pkt_start, len);
      pkt_start += len;
    }
  if (pkt_start != sk->rbuf)
    {
      memmove(sk->rbuf, pkt_start, end - pkt_start);
      sk->rpos = sk->rbuf + (end - pkt_start);
    }
  return 0;
}<|MERGE_RESOLUTION|>--- conflicted
+++ resolved
@@ -2767,29 +2767,21 @@
   bgp_conn_enter_close_state(conn);
   bgp_schedule_packet(conn, NULL, PKT_SCHEDULE_CLOSE);
 
-<<<<<<< HEAD
   if (err)
   {
     bgp_update_startup_delay(p);
     bgp_stop(p, 0, NULL, 0);
   }
-=======
-  if (err) 
-    {
-      bgp_update_startup_delay(p);
-      bgp_stop(p, 0, NULL, 0);
-    }
   else
-    {
-      uint subcode_bit = 1 << ((subcode <= 8) ? subcode : 0);
-      if (p->cf->disable_after_cease & subcode_bit)
-      {
-	log(L_INFO "%s: Disabled after Cease notification", p->p.name);
-	p->startup_delay = 0;
-	p->p.disabled = 1;
-      }
-    }
->>>>>>> d6cf9961
+  {
+    uint subcode_bit = 1 << ((subcode <= 8) ? subcode : 0);
+    if (p->cf->disable_after_cease & subcode_bit)
+    {
+      log(L_INFO "%s: Disabled after Cease notification", p->p.name);
+      p->startup_delay = 0;
+      p->p.disabled = 1;
+    }
+  }
 }
 
 static void
