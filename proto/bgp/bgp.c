/*
 *	BIRD -- The Border Gateway Protocol
 *
 *	(c) 2000 Martin Mares <mj@ucw.cz>
 *	(c) 2008--2016 Ondrej Zajicek <santiago@crfreenet.org>
 *	(c) 2008--2016 CZ.NIC z.s.p.o.
 *
 *	Can be freely distributed and used under the terms of the GNU GPL.
 */

/**
 * DOC: Border Gateway Protocol
 *
 * The BGP protocol is implemented in three parts: |bgp.c| which takes care of
 * the connection and most of the interface with BIRD core, |packets.c| handling
 * both incoming and outgoing BGP packets and |attrs.c| containing functions for
 * manipulation with BGP attribute lists.
 *
 * As opposed to the other existing routing daemons, BIRD has a sophisticated
 * core architecture which is able to keep all the information needed by BGP in
 * the primary routing table, therefore no complex data structures like a
 * central BGP table are needed. This increases memory footprint of a BGP router
 * with many connections, but not too much and, which is more important, it
 * makes BGP much easier to implement.
 *
 * Each instance of BGP (corresponding to a single BGP peer) is described by a
 * &bgp_proto structure to which are attached individual connections represented
 * by &bgp_connection (usually, there exists only one connection, but during BGP
 * session setup, there can be more of them). The connections are handled
 * according to the BGP state machine defined in the RFC with all the timers and
 * all the parameters configurable.
 *
 * In incoming direction, we listen on the connection's socket and each time we
 * receive some input, we pass it to bgp_rx(). It decodes packet headers and the
 * markers and passes complete packets to bgp_rx_packet() which distributes the
 * packet according to its type.
 *
 * In outgoing direction, we gather all the routing updates and sort them to
 * buckets (&bgp_bucket) according to their attributes (we keep a hash table for
 * fast comparison of &rta's and a &fib which helps us to find if we already
 * have another route for the same destination queued for sending, so that we
 * can replace it with the new one immediately instead of sending both
 * updates). There also exists a special bucket holding all the route
 * withdrawals which cannot be queued anywhere else as they don't have any
 * attributes. If we have any packet to send (due to either new routes or the
 * connection tracking code wanting to send a Open, Keepalive or Notification
 * message), we call bgp_schedule_packet() which sets the corresponding bit in a
 * @packet_to_send bit field in &bgp_conn and as soon as the transmit socket
 * buffer becomes empty, we call bgp_fire_tx(). It inspects state of all the
 * packet type bits and calls the corresponding bgp_create_xx() functions,
 * eventually rescheduling the same packet type if we have more data of the same
 * type to send.
 *
 * The processing of attributes consists of two functions: bgp_decode_attrs()
 * for checking of the attribute blocks and translating them to the language of
 * BIRD's extended attributes and bgp_encode_attrs() which does the
 * converse. Both functions are built around a @bgp_attr_table array describing
 * all important characteristics of all known attributes.  Unknown transitive
 * attributes are attached to the route as %EAF_TYPE_OPAQUE byte streams.
 *
 * BGP protocol implements graceful restart in both restarting (local restart)
 * and receiving (neighbor restart) roles. The first is handled mostly by the
 * graceful restart code in the nest, BGP protocol just handles capabilities,
 * sets @gr_wait and locks graceful restart until end-of-RIB mark is received.
 * The second is implemented by internal restart of the BGP state to %BS_IDLE
 * and protocol state to %PS_START, but keeping the protocol up from the core
 * point of view and therefore maintaining received routes. Routing table
 * refresh cycle (rt_refresh_begin(), rt_refresh_end()) is used for removing
 * stale routes after reestablishment of BGP session during graceful restart.
 *
 * Supported standards:
 * <itemize>
 * <item> <rfc id="4271"> - Border Gateway Protocol 4 (BGP)
 * <item> <rfc id="1997"> - BGP Communities Attribute
 * <item> <rfc id="2385"> - Protection of BGP Sessions via TCP MD5 Signature
 * <item> <rfc id="2545"> - Use of BGP Multiprotocol Extensions for IPv6
 * <item> <rfc id="2918"> - Route Refresh Capability
 * <item> <rfc id="3107"> - Carrying Label Information in BGP
 * <item> <rfc id="4360"> - BGP Extended Communities Attribute
 * <item> <rfc id="4364"> - BGP/MPLS IPv4 Virtual Private Networks
 * <item> <rfc id="4456"> - BGP Route Reflection
 * <item> <rfc id="4486"> - Subcodes for BGP Cease Notification Message
 * <item> <rfc id="4659"> - BGP/MPLS IPv6 Virtual Private Networks
 * <item> <rfc id="4724"> - Graceful Restart Mechanism for BGP
 * <item> <rfc id="4760"> - Multiprotocol extensions for BGP
 * <item> <rfc id="4798"> - Connecting IPv6 Islands over IPv4 MPLS
 * <item> <rfc id="5065"> - AS confederations for BGP
 * <item> <rfc id="5082"> - Generalized TTL Security Mechanism
 * <item> <rfc id="5492"> - Capabilities Advertisement with BGP
 * <item> <rfc id="5549"> - Advertising IPv4 NLRI with an IPv6 Next Hop
 * <item> <rfc id="5575"> - Dissemination of Flow Specification Rules
 * <item> <rfc id="5668"> - 4-Octet AS Specific BGP Extended Community
 * <item> <rfc id="6286"> - AS-Wide Unique BGP Identifier
 * <item> <rfc id="6608"> - Subcodes for BGP Finite State Machine Error
 * <item> <rfc id="6793"> - BGP Support for 4-Octet AS Numbers
 * <item> <rfc id="7313"> - Enhanced Route Refresh Capability for BGP
 * <item> <rfc id="7606"> - Revised Error Handling for BGP UPDATE Messages
 * <item> <rfc id="7911"> - Advertisement of Multiple Paths in BGP
 * <item> <rfc id="7947"> - Internet Exchange BGP Route Server
 * <item> <rfc id="8092"> - BGP Large Communities Attribute
 * </itemize>
*/

#undef LOCAL_DEBUG

#include <stdlib.h>

#include "nest/bird.h"
#include "nest/iface.h"
#include "nest/protocol.h"
#include "nest/route.h"
#include "nest/cli.h"
#include "nest/locks.h"
#include "conf/conf.h"
#include "lib/socket.h"
#include "lib/resource.h"
#include "lib/string.h"

#include "bgp.h"


struct linpool *bgp_linpool;		/* Global temporary pool */
struct linpool *bgp_linpool2;		/* Global temporary pool for bgp_rt_notify() */
static list bgp_sockets;		/* Global list of listening sockets */


static void bgp_connect(struct bgp_proto *p);
static void bgp_active(struct bgp_proto *p);
static void bgp_update_bfd(struct bgp_proto *p, int use_bfd);

static int bgp_incoming_connection(sock *sk, uint dummy UNUSED);
static void bgp_listen_sock_err(sock *sk UNUSED, int err);

/**
 * bgp_open - open a BGP instance
 * @p: BGP instance
 *
 * This function allocates and configures shared BGP resources, mainly listening
 * sockets. Should be called as the last step during initialization (when lock
 * is acquired and neighbor is ready). When error, caller should change state to
 * PS_DOWN and return immediately.
 */
static int
bgp_open(struct bgp_proto *p)
{
  struct bgp_socket *bs = NULL;
  struct iface *ifa = p->cf->strict_bind ? p->cf->iface : NULL;
  ip_addr addr = p->cf->strict_bind ? p->cf->local_ip :
    (ipa_is_ip4(p->cf->remote_ip) ? IPA_NONE4 : IPA_NONE6);
  uint port = p->cf->local_port;

  /* FIXME: Add some global init? */
  if (!bgp_linpool)
    init_list(&bgp_sockets);

  /* We assume that cf->iface is defined iff cf->local_ip is link-local */

  WALK_LIST(bs, bgp_sockets)
    if (ipa_equal(bs->sk->saddr, addr) && (bs->sk->iface == ifa) && (bs->sk->sport == port))
    {
      bs->uc++;
      p->sock = bs;
      return 0;
    }

  sock *sk = sk_new(proto_pool);
  sk->type = SK_TCP_PASSIVE;
  sk->ttl = 255;
  sk->saddr = addr;
  sk->sport = port;
  sk->flags = 0;
  sk->tos = IP_PREC_INTERNET_CONTROL;
  sk->rbsize = BGP_RX_BUFFER_SIZE;
  sk->tbsize = BGP_TX_BUFFER_SIZE;
  sk->rx_hook = bgp_incoming_connection;
  sk->err_hook = bgp_listen_sock_err;

  if (sk_open(sk) < 0)
    goto err;

  bs = mb_allocz(proto_pool, sizeof(struct bgp_socket));
  bs->sk = sk;
  bs->uc = 1;
  p->sock = bs;

  add_tail(&bgp_sockets, &bs->n);

  if (!bgp_linpool)
  {
    bgp_linpool  = lp_new_default(proto_pool);
    bgp_linpool2 = lp_new_default(proto_pool);
  }

  return 0;

err:
  sk_log_error(sk, p->p.name);
  log(L_ERR "%s: Cannot open listening socket", p->p.name);
  rfree(sk);
  return -1;
}

/**
 * bgp_close - close a BGP instance
 * @p: BGP instance
 *
 * This function frees and deconfigures shared BGP resources.
 */
static void
bgp_close(struct bgp_proto *p)
{
  struct bgp_socket *bs = p->sock;

  ASSERT(bs && bs->uc);

  if (--bs->uc)
    return;

  rfree(bs->sk);
  rem_node(&bs->n);
  mb_free(bs);

  if (!EMPTY_LIST(bgp_sockets))
    return;

  rfree(bgp_linpool);
  bgp_linpool = NULL;

  rfree(bgp_linpool2);
  bgp_linpool2 = NULL;
}

static inline int
bgp_setup_auth(struct bgp_proto *p, int enable)
{
  if (p->cf->password)
  {
    int rv = sk_set_md5_auth(p->sock->sk,
			     p->cf->local_ip, p->cf->remote_ip, p->cf->iface,
			     enable ? p->cf->password : NULL, p->cf->setkey);

    if (rv < 0)
      sk_log_error(p->sock->sk, p->p.name);

    return rv;
  }
  else
    return 0;
}

static inline struct bgp_channel *
bgp_find_channel(struct bgp_proto *p, u32 afi)
{
  struct bgp_channel *c;
  WALK_LIST(c, p->p.channels)
    if (c->afi == afi)
      return c;

  return NULL;
}

static void
bgp_startup(struct bgp_proto *p)
{
  BGP_TRACE(D_EVENTS, "Started");
  p->start_state = BSS_CONNECT;

  if (!p->cf->passive)
    bgp_active(p);
}

static void
bgp_startup_timeout(timer *t)
{
  bgp_startup(t->data);
}


static void
bgp_initiate(struct bgp_proto *p)
{
  int err_val;

  if (bgp_open(p) < 0)
  { err_val = BEM_NO_SOCKET; goto err1; }

  if (bgp_setup_auth(p, 1) < 0)
  { err_val = BEM_INVALID_MD5; goto err2; }

  if (p->cf->bfd)
    bgp_update_bfd(p, p->cf->bfd);

  if (p->startup_delay)
  {
    p->start_state = BSS_DELAY;
    BGP_TRACE(D_EVENTS, "Startup delayed by %d seconds due to errors", p->startup_delay);
    bgp_start_timer(p->startup_timer, p->startup_delay);
  }
  else
    bgp_startup(p);

  return;

err2:
  bgp_close(p);
err1:
  p->p.disabled = 1;
  bgp_store_error(p, NULL, BE_MISC, err_val);
  proto_notify_state(&p->p, PS_DOWN);

  return;
}

/**
 * bgp_start_timer - start a BGP timer
 * @t: timer
 * @value: time (in seconds) to fire (0 to disable the timer)
 *
 * This functions calls tm_start() on @t with time @value and the amount of
 * randomization suggested by the BGP standard. Please use it for all BGP
 * timers.
 */
void
bgp_start_timer(timer *t, uint value)
{
  if (value)
  {
    /* The randomization procedure is specified in RFC 4271 section 10 */
    btime time = value S;
    btime randomize = random() % ((time / 4) + 1);
    tm_start(t, time - randomize);
  }
  else
    tm_stop(t);
}

/**
 * bgp_close_conn - close a BGP connection
 * @conn: connection to close
 *
 * This function takes a connection described by the &bgp_conn structure, closes
 * its socket and frees all resources associated with it.
 */
void
bgp_close_conn(struct bgp_conn *conn)
{
  // struct bgp_proto *p = conn->bgp;

  DBG("BGP: Closing connection\n");
  conn->packets_to_send = 0;
  conn->channels_to_send = 0;
  rfree(conn->connect_timer);
  conn->connect_timer = NULL;
  rfree(conn->keepalive_timer);
  conn->keepalive_timer = NULL;
  rfree(conn->hold_timer);
  conn->hold_timer = NULL;
  rfree(conn->tx_ev);
  conn->tx_ev = NULL;
  rfree(conn->sk);
  conn->sk = NULL;

  mb_free(conn->local_caps);
  conn->local_caps = NULL;
  mb_free(conn->remote_caps);
  conn->remote_caps = NULL;
}


/**
 * bgp_update_startup_delay - update a startup delay
 * @p: BGP instance
 *
 * This function updates a startup delay that is used to postpone next BGP
 * connect. It also handles disable_after_error and might stop BGP instance
 * when error happened and disable_after_error is on.
 *
 * It should be called when BGP protocol error happened.
 */
void
bgp_update_startup_delay(struct bgp_proto *p)
{
  struct bgp_config *cf = p->cf;

  DBG("BGP: Updating startup delay\n");

  if (p->last_proto_error && ((current_time() - p->last_proto_error) >= cf->error_amnesia_time S))
    p->startup_delay = 0;

  p->last_proto_error = current_time();

  if (cf->disable_after_error)
  {
    p->startup_delay = 0;
    p->p.disabled = 1;
    return;
  }

  if (!p->startup_delay)
    p->startup_delay = cf->error_delay_time_min;
  else
    p->startup_delay = MIN(2 * p->startup_delay, cf->error_delay_time_max);
}

static void
<<<<<<< HEAD
bgp_graceful_close_conn(struct bgp_conn *conn, uint subcode)
{
  switch (conn->state)
  {
  case BS_IDLE:
  case BS_CLOSE:
    return;

  case BS_CONNECT:
  case BS_ACTIVE:
    bgp_conn_enter_idle_state(conn);
    return;

  case BS_OPENSENT:
  case BS_OPENCONFIRM:
  case BS_ESTABLISHED:
    bgp_error(conn, 6, subcode, NULL, 0);
    return;

  default:
    bug("bgp_graceful_close_conn: Unknown state %d", conn->state);
  }
=======
bgp_graceful_close_conn(struct bgp_conn *conn, uint subcode, byte *data, uint len)
{
  switch (conn->state)
    {
    case BS_IDLE:
    case BS_CLOSE:
      return;
    case BS_CONNECT:
    case BS_ACTIVE:
      bgp_conn_enter_idle_state(conn);
      return;
    case BS_OPENSENT:
    case BS_OPENCONFIRM:
    case BS_ESTABLISHED:
      bgp_error(conn, 6, subcode, data, len);
      return;
    default:
      bug("bgp_graceful_close_conn: Unknown state %d", conn->state);
    }
>>>>>>> 1e8721e2
}

static void
bgp_down(struct bgp_proto *p)
{
  if (p->start_state > BSS_PREPARE)
  {
    bgp_setup_auth(p, 0);
    bgp_close(p);
  }

  BGP_TRACE(D_EVENTS, "Down");
  proto_notify_state(&p->p, PS_DOWN);
}

static void
bgp_decision(void *vp)
{
  struct bgp_proto *p = vp;

  DBG("BGP: Decision start\n");
  if ((p->p.proto_state == PS_START) &&
      (p->outgoing_conn.state == BS_IDLE) &&
      (p->incoming_conn.state != BS_OPENCONFIRM) &&
      !p->cf->passive)
    bgp_active(p);

  if ((p->p.proto_state == PS_STOP) &&
      (p->outgoing_conn.state == BS_IDLE) &&
      (p->incoming_conn.state == BS_IDLE))
    bgp_down(p);
}

void
<<<<<<< HEAD
bgp_stop(struct bgp_proto *p, uint subcode)
=======
bgp_stop(struct bgp_proto *p, uint subcode, byte *data, uint len)
>>>>>>> 1e8721e2
{
  proto_notify_state(&p->p, PS_STOP);
  bgp_graceful_close_conn(&p->outgoing_conn, subcode, data, len);
  bgp_graceful_close_conn(&p->incoming_conn, subcode, data, len);
  ev_schedule(p->event);
}

static inline void
bgp_conn_set_state(struct bgp_conn *conn, uint new_state)
{
  if (conn->bgp->p.mrtdump & MD_STATES)
    mrt_dump_bgp_state_change(conn, conn->state, new_state);

  conn->state = new_state;
}

void
bgp_conn_enter_openconfirm_state(struct bgp_conn *conn)
{
  /* Really, most of the work is done in bgp_rx_open(). */
  bgp_conn_set_state(conn, BS_OPENCONFIRM);
}

static const struct bgp_af_caps dummy_af_caps = { };

void
bgp_conn_enter_established_state(struct bgp_conn *conn)
{
  struct bgp_proto *p = conn->bgp;
  struct bgp_caps *local = conn->local_caps;
  struct bgp_caps *peer = conn->remote_caps;
  struct bgp_channel *c;

  BGP_TRACE(D_EVENTS, "BGP session established");

  /* For multi-hop BGP sessions */
  if (ipa_zero(p->source_addr))
    p->source_addr = conn->sk->saddr;

  conn->sk->fast_rx = 0;

  p->conn = conn;
  p->last_error_class = 0;
  p->last_error_code = 0;

  p->as4_session = conn->as4_session;

  p->route_refresh = peer->route_refresh;
  p->enhanced_refresh = local->enhanced_refresh && peer->enhanced_refresh;

  /* Whether we may handle possible GR of peer (it has some AF GR-able) */
  p->gr_ready = 0;	/* Updated later */

  /* Whether peer is ready to handle our GR recovery */
  int peer_gr_ready = peer->gr_aware && !(peer->gr_flags & BGP_GRF_RESTART);

  if (p->gr_active_num)
    tm_stop(p->gr_timer);

  /* Number of active channels */
  int num = 0;

  WALK_LIST(c, p->p.channels)
  {
    const struct bgp_af_caps *loc = bgp_find_af_caps(local, c->afi);
    const struct bgp_af_caps *rem = bgp_find_af_caps(peer,  c->afi);

    /* Ignore AFIs that were not announced in multiprotocol capability */
    if (!loc || !loc->ready)
      loc = &dummy_af_caps;

    if (!rem || !rem->ready)
      rem = &dummy_af_caps;

    int active = loc->ready && rem->ready;
    c->c.disabled = !active;
    c->c.reloadable = p->route_refresh;

    c->index = active ? num++ : 0;

    c->feed_state = BFS_NONE;
    c->load_state = BFS_NONE;

    /* Channels where peer may do GR */
    c->gr_ready = active && local->gr_aware && rem->gr_able;
    p->gr_ready = p->gr_ready || c->gr_ready;

    /* Channels not able to recover gracefully */
    if (p->p.gr_recovery && (!active || !peer_gr_ready))
      channel_graceful_restart_unlock(&c->c);

    /* Channels waiting for local convergence */
    if (p->p.gr_recovery && loc->gr_able && peer_gr_ready)
      c->c.gr_wait = 1;

    /* Channels where peer is not able to recover gracefully */
    if (c->gr_active && ! (c->gr_ready && (rem->gr_af_flags & BGP_GRF_FORWARDING)))
      bgp_graceful_restart_done(c);

    /* GR capability implies that neighbor will send End-of-RIB */
    if (peer->gr_aware)
      c->load_state = BFS_LOADING;

    c->ext_next_hop = c->cf->ext_next_hop && (bgp_channel_is_ipv6(c) || rem->ext_next_hop);
    c->add_path_rx = (loc->add_path & BGP_ADD_PATH_RX) && (rem->add_path & BGP_ADD_PATH_TX);
    c->add_path_tx = (loc->add_path & BGP_ADD_PATH_TX) && (rem->add_path & BGP_ADD_PATH_RX);

    /* Update RA mode */
    if (c->add_path_tx)
      c->c.ra_mode = RA_ANY;
    else if (c->cf->secondary)
      c->c.ra_mode = RA_ACCEPTED;
    else
      c->c.ra_mode = RA_OPTIMAL;
  }

  p->afi_map = mb_alloc(p->p.pool, num * sizeof(u32));
  p->channel_map = mb_alloc(p->p.pool, num * sizeof(void *));
  p->channel_count = num;

  WALK_LIST(c, p->p.channels)
  {
    if (c->c.disabled)
      continue;

    p->afi_map[c->index] = c->afi;
    p->channel_map[c->index] = c;
  }

  /* proto_notify_state() will likely call bgp_feed_begin(), setting c->feed_state */

  bgp_conn_set_state(conn, BS_ESTABLISHED);
  proto_notify_state(&p->p, PS_UP);
}

static void
bgp_conn_leave_established_state(struct bgp_proto *p)
{
  BGP_TRACE(D_EVENTS, "BGP session closed");
  p->conn = NULL;

  // XXXX free these tables to avoid memory leak during graceful restart
  // bgp_free_prefix_table(p);
  // bgp_free_bucket_table(p);

  if (p->p.proto_state == PS_UP)
    bgp_stop(p, 0, NULL, 0);
}

void
bgp_conn_enter_close_state(struct bgp_conn *conn)
{
  struct bgp_proto *p = conn->bgp;
  int os = conn->state;

  bgp_conn_set_state(conn, BS_CLOSE);
  tm_stop(conn->keepalive_timer);
  conn->sk->rx_hook = NULL;

  /* Timeout for CLOSE state, if we cannot send notification soon then we just hangup */
  bgp_start_timer(conn->hold_timer, 10);

  if (os == BS_ESTABLISHED)
    bgp_conn_leave_established_state(p);
}

void
bgp_conn_enter_idle_state(struct bgp_conn *conn)
{
  struct bgp_proto *p = conn->bgp;
  int os = conn->state;

  bgp_close_conn(conn);
  bgp_conn_set_state(conn, BS_IDLE);
  ev_schedule(p->event);

  if (os == BS_ESTABLISHED)
    bgp_conn_leave_established_state(p);
}

/**
 * bgp_handle_graceful_restart - handle detected BGP graceful restart
 * @p: BGP instance
 *
 * This function is called when a BGP graceful restart of the neighbor is
 * detected (when the TCP connection fails or when a new TCP connection
 * appears). The function activates processing of the restart - starts routing
 * table refresh cycle and activates BGP restart timer. The protocol state goes
 * back to %PS_START, but changing BGP state back to %BS_IDLE is left for the
 * caller.
 */
void
bgp_handle_graceful_restart(struct bgp_proto *p)
{
  ASSERT(p->conn && (p->conn->state == BS_ESTABLISHED) && p->gr_ready);

  BGP_TRACE(D_EVENTS, "Neighbor graceful restart detected%s",
	    p->gr_active_num ? " - already pending" : "");

  p->gr_active_num = 0;

  struct bgp_channel *c;
  WALK_LIST(c, p->p.channels)
  {
    if (c->gr_ready)
    {
      if (c->gr_active)
	rt_refresh_end(c->c.table, &c->c);

      c->gr_active = 1;
      p->gr_active_num++;
      rt_refresh_begin(c->c.table, &c->c);
    }
    else
    {
      /* Just flush the routes */
      rt_refresh_begin(c->c.table, &c->c);
      rt_refresh_end(c->c.table, &c->c);
    }
  }

  proto_notify_state(&p->p, PS_START);
  bgp_start_timer(p->gr_timer, p->conn->local_caps->gr_time);
}

/**
 * bgp_graceful_restart_done - finish active BGP graceful restart
 * @c: BGP channel
 *
 * This function is called when the active BGP graceful restart of the neighbor
 * should be finished for channel @c - either successfully (the neighbor sends
 * all paths and reports end-of-RIB for given AFI/SAFI on the new session) or
 * unsuccessfully (the neighbor does not support BGP graceful restart on the new
 * session). The function ends the routing table refresh cycle.
 */
void
bgp_graceful_restart_done(struct bgp_channel *c)
{
  struct bgp_proto *p = (void *) c->c.proto;

  ASSERT(c->gr_active);
  c->gr_active = 0;
  p->gr_active_num--;

  if (!p->gr_active_num)
    BGP_TRACE(D_EVENTS, "Neighbor graceful restart done");

  rt_refresh_end(c->c.table, &c->c);
}

/**
 * bgp_graceful_restart_timeout - timeout of graceful restart 'restart timer'
 * @t: timer
 *
 * This function is a timeout hook for @gr_timer, implementing BGP restart time
 * limit for reestablisment of the BGP session after the graceful restart. When
 * fired, we just proceed with the usual protocol restart.
 */

static void
bgp_graceful_restart_timeout(timer *t)
{
  struct bgp_proto *p = t->data;

  BGP_TRACE(D_EVENTS, "Neighbor graceful restart timeout");
  bgp_stop(p, 0, NULL, 0);
}


/**
 * bgp_refresh_begin - start incoming enhanced route refresh sequence
 * @c: BGP channel
 *
 * This function is called when an incoming enhanced route refresh sequence is
 * started by the neighbor, demarcated by the BoRR packet. The function updates
 * the load state and starts the routing table refresh cycle. Note that graceful
 * restart also uses routing table refresh cycle, but RFC 7313 and load states
 * ensure that these two sequences do not overlap.
 */
void
bgp_refresh_begin(struct bgp_channel *c)
{
  struct bgp_proto *p = (void *) c->c.proto;

  if (c->load_state == BFS_LOADING)
  { log(L_WARN "%s: BEGIN-OF-RR received before END-OF-RIB, ignoring", p->p.name); return; }

  c->load_state = BFS_REFRESHING;
  rt_refresh_begin(c->c.table, &c->c);
}

/**
 * bgp_refresh_end - finish incoming enhanced route refresh sequence
 * @c: BGP channel
 *
 * This function is called when an incoming enhanced route refresh sequence is
 * finished by the neighbor, demarcated by the EoRR packet. The function updates
 * the load state and ends the routing table refresh cycle. Routes not received
 * during the sequence are removed by the nest.
 */
void
bgp_refresh_end(struct bgp_channel *c)
{
  struct bgp_proto *p = (void *) c->c.proto;

  if (c->load_state != BFS_REFRESHING)
  { log(L_WARN "%s: END-OF-RR received without prior BEGIN-OF-RR, ignoring", p->p.name); return; }

  c->load_state = BFS_NONE;
  rt_refresh_end(c->c.table, &c->c);
}


static void
bgp_send_open(struct bgp_conn *conn)
{
  DBG("BGP: Sending open\n");
  conn->sk->rx_hook = bgp_rx;
  conn->sk->tx_hook = bgp_tx;
  tm_stop(conn->connect_timer);
  bgp_schedule_packet(conn, NULL, PKT_OPEN);
  bgp_conn_set_state(conn, BS_OPENSENT);
  bgp_start_timer(conn->hold_timer, conn->bgp->cf->initial_hold_time);
}

static void
bgp_connected(sock *sk)
{
  struct bgp_conn *conn = sk->data;
  struct bgp_proto *p = conn->bgp;

  BGP_TRACE(D_EVENTS, "Connected");
  bgp_send_open(conn);
}

static void
bgp_connect_timeout(timer *t)
{
  struct bgp_conn *conn = t->data;
  struct bgp_proto *p = conn->bgp;

  DBG("BGP: connect_timeout\n");
  if (p->p.proto_state == PS_START)
  {
    bgp_close_conn(conn);
    bgp_connect(p);
  }
  else
    bgp_conn_enter_idle_state(conn);
}

static void
bgp_sock_err(sock *sk, int err)
{
  struct bgp_conn *conn = sk->data;
  struct bgp_proto *p = conn->bgp;

  /*
   * This error hook may be called either asynchronously from main
   * loop, or synchronously from sk_send().  But sk_send() is called
   * only from bgp_tx() and bgp_kick_tx(), which are both called
   * asynchronously from main loop. Moreover, they end if err hook is
   * called. Therefore, we could suppose that it is always called
   * asynchronously.
   */

  bgp_store_error(p, conn, BE_SOCKET, err);

  if (err)
    BGP_TRACE(D_EVENTS, "Connection lost (%M)", err);
  else
    BGP_TRACE(D_EVENTS, "Connection closed");

  if ((conn->state == BS_ESTABLISHED) && p->gr_ready)
    bgp_handle_graceful_restart(p);

  bgp_conn_enter_idle_state(conn);
}

static void
bgp_hold_timeout(timer *t)
{
  struct bgp_conn *conn = t->data;
  struct bgp_proto *p = conn->bgp;

  DBG("BGP: Hold timeout\n");

  /* We are already closing the connection - just do hangup */
  if (conn->state == BS_CLOSE)
  {
    BGP_TRACE(D_EVENTS, "Connection stalled");
    bgp_conn_enter_idle_state(conn);
    return;
  }

  /* If there is something in input queue, we are probably congested
     and perhaps just not processed BGP packets in time. */

  if (sk_rx_ready(conn->sk) > 0)
    bgp_start_timer(conn->hold_timer, 10);
  else
    bgp_error(conn, 4, 0, NULL, 0);
}

static void
bgp_keepalive_timeout(timer *t)
{
  struct bgp_conn *conn = t->data;

  DBG("BGP: Keepalive timer\n");
  bgp_schedule_packet(conn, NULL, PKT_KEEPALIVE);

  /* Kick TX a bit faster */
  if (ev_active(conn->tx_ev))
    ev_run(conn->tx_ev);
}

static void
bgp_setup_conn(struct bgp_proto *p, struct bgp_conn *conn)
{
  conn->sk = NULL;
  conn->bgp = p;

  conn->packets_to_send = 0;
  conn->channels_to_send = 0;
  conn->last_channel = 0;
  conn->last_channel_count = 0;

  conn->connect_timer	= tm_new_init(p->p.pool, bgp_connect_timeout,	 conn, 0, 0);
  conn->hold_timer 	= tm_new_init(p->p.pool, bgp_hold_timeout,	 conn, 0, 0);
  conn->keepalive_timer	= tm_new_init(p->p.pool, bgp_keepalive_timeout, conn, 0, 0);

  conn->tx_ev = ev_new(p->p.pool);
  conn->tx_ev->hook = bgp_kick_tx;
  conn->tx_ev->data = conn;
}

static void
bgp_setup_sk(struct bgp_conn *conn, sock *s)
{
  s->data = conn;
  s->err_hook = bgp_sock_err;
  s->fast_rx = 1;
  conn->sk = s;
}

static void
bgp_active(struct bgp_proto *p)
{
  int delay = MAX(1, p->cf->connect_delay_time);
  struct bgp_conn *conn = &p->outgoing_conn;

  BGP_TRACE(D_EVENTS, "Connect delayed by %d seconds", delay);
  bgp_setup_conn(p, conn);
  bgp_conn_set_state(conn, BS_ACTIVE);
  bgp_start_timer(conn->connect_timer, delay);
}

/**
 * bgp_connect - initiate an outgoing connection
 * @p: BGP instance
 *
 * The bgp_connect() function creates a new &bgp_conn and initiates
 * a TCP connection to the peer. The rest of connection setup is governed
 * by the BGP state machine as described in the standard.
 */
static void
bgp_connect(struct bgp_proto *p)	/* Enter Connect state and start establishing connection */
{
  struct bgp_conn *conn = &p->outgoing_conn;
  int hops = p->cf->multihop ? : 1;

  DBG("BGP: Connecting\n");
  sock *s = sk_new(p->p.pool);
  s->type = SK_TCP_ACTIVE;
  s->saddr = p->source_addr;
  s->daddr = p->cf->remote_ip;
  s->dport = p->cf->remote_port;
  s->iface = p->neigh ? p->neigh->iface : NULL;
  s->vrf = p->p.vrf;
  s->ttl = p->cf->ttl_security ? 255 : hops;
  s->rbsize = p->cf->enable_extended_messages ? BGP_RX_BUFFER_EXT_SIZE : BGP_RX_BUFFER_SIZE;
  s->tbsize = p->cf->enable_extended_messages ? BGP_TX_BUFFER_EXT_SIZE : BGP_TX_BUFFER_SIZE;
  s->tos = IP_PREC_INTERNET_CONTROL;
  s->password = p->cf->password;
  s->tx_hook = bgp_connected;
  BGP_TRACE(D_EVENTS, "Connecting to %I%J from local address %I%J", s->daddr, p->cf->iface,
	    s->saddr, ipa_is_link_local(s->saddr) ? s->iface : NULL);
  bgp_setup_conn(p, conn);
  bgp_setup_sk(conn, s);
  bgp_conn_set_state(conn, BS_CONNECT);

  if (sk_open(s) < 0)
    goto err;

  /* Set minimal receive TTL if needed */
  if (p->cf->ttl_security)
    if (sk_set_min_ttl(s, 256 - hops) < 0)
      goto err;

  DBG("BGP: Waiting for connect success\n");
  bgp_start_timer(conn->connect_timer, p->cf->connect_retry_time);
  return;

err:
  sk_log_error(s, p->p.name);
  bgp_sock_err(s, 0);
  return;
}

/**
 * bgp_find_proto - find existing proto for incoming connection
 * @sk: TCP socket
 *
 */
static struct bgp_proto *
bgp_find_proto(sock *sk)
{
  struct bgp_proto *p;

  WALK_LIST(p, proto_list)
    if ((p->p.proto == &proto_bgp) &&
	ipa_equal(p->cf->remote_ip, sk->daddr) &&
	(!p->cf->iface  || (p->cf->iface == sk->iface)) &&
	(ipa_zero(p->cf->local_ip) || ipa_equal(p->cf->local_ip, sk->saddr)) &&
	(p->cf->local_port == sk->sport))
      return p;

  return NULL;
}

/**
 * bgp_incoming_connection - handle an incoming connection
 * @sk: TCP socket
 * @dummy: unused
 *
 * This function serves as a socket hook for accepting of new BGP
 * connections. It searches a BGP instance corresponding to the peer
 * which has connected and if such an instance exists, it creates a
 * &bgp_conn structure, attaches it to the instance and either sends
 * an Open message or (if there already is an active connection) it
 * closes the new connection by sending a Notification message.
 */
static int
bgp_incoming_connection(sock *sk, uint dummy UNUSED)
{
  struct bgp_proto *p;
  int acc, hops;

  DBG("BGP: Incoming connection from %I port %d\n", sk->daddr, sk->dport);
  p = bgp_find_proto(sk);
  if (!p)
  {
    log(L_WARN "BGP: Unexpected connect from unknown address %I%J (port %d)",
	sk->daddr, ipa_is_link_local(sk->daddr) ? sk->iface : NULL, sk->dport);
    rfree(sk);
    return 0;
  }

  /*
   * BIRD should keep multiple incoming connections in OpenSent state (for
   * details RFC 4271 8.2.1 par 3), but it keeps just one. Duplicate incoming
   * connections are rejected istead. The exception is the case where an
   * incoming connection triggers a graceful restart.
   */

  acc = (p->p.proto_state == PS_START || p->p.proto_state == PS_UP) &&
    (p->start_state >= BSS_CONNECT) && (!p->incoming_conn.sk);

  if (p->conn && (p->conn->state == BS_ESTABLISHED) && p->gr_ready)
  {
    bgp_store_error(p, NULL, BE_MISC, BEM_GRACEFUL_RESTART);
    bgp_handle_graceful_restart(p);
    bgp_conn_enter_idle_state(p->conn);
    acc = 1;

    /* There might be separate incoming connection in OpenSent state */
    if (p->incoming_conn.state > BS_ACTIVE)
      bgp_close_conn(&p->incoming_conn);
  }

  BGP_TRACE(D_EVENTS, "Incoming connection from %I%J (port %d) %s",
	    sk->daddr, ipa_is_link_local(sk->daddr) ? sk->iface : NULL,
	    sk->dport, acc ? "accepted" : "rejected");

  if (!acc)
  {
    rfree(sk);
    return 0;
  }

  hops = p->cf->multihop ? : 1;

  if (sk_set_ttl(sk, p->cf->ttl_security ? 255 : hops) < 0)
    goto err;

  if (p->cf->ttl_security)
    if (sk_set_min_ttl(sk, 256 - hops) < 0)
      goto err;

  if (p->cf->enable_extended_messages)
  {
    sk->rbsize = BGP_RX_BUFFER_EXT_SIZE;
    sk->tbsize = BGP_TX_BUFFER_EXT_SIZE;
    sk_reallocate(sk);
  }

  bgp_setup_conn(p, &p->incoming_conn);
  bgp_setup_sk(&p->incoming_conn, sk);
  bgp_send_open(&p->incoming_conn);
  return 0;

err:
  sk_log_error(sk, p->p.name);
  log(L_ERR "%s: Incoming connection aborted", p->p.name);
  rfree(sk);
  return 0;
}

static void
bgp_listen_sock_err(sock *sk UNUSED, int err)
{
  if (err == ECONNABORTED)
    log(L_WARN "BGP: Incoming connection aborted");
  else
    log(L_ERR "BGP: Error on listening socket: %M", err);
}

static void
bgp_start_neighbor(struct bgp_proto *p)
{
  /* Called only for single-hop BGP sessions */

  if (ipa_zero(p->source_addr))
    p->source_addr = p->neigh->ifa->ip;

  if (ipa_is_link_local(p->source_addr))
    p->link_addr = p->source_addr;
  else if (p->neigh->iface->llv6)
    p->link_addr = p->neigh->iface->llv6->ip;

  bgp_initiate(p);
}

static void
bgp_neigh_notify(neighbor *n)
{
  struct bgp_proto *p = (struct bgp_proto *) n->proto;
  int ps = p->p.proto_state;

  if (n != p->neigh)
    return;

  if ((ps == PS_DOWN) || (ps == PS_STOP))
    return;

  int prepare = (ps == PS_START) && (p->start_state == BSS_PREPARE);

  if (n->scope <= 0)
  {
    if (!prepare)
    {
<<<<<<< HEAD
      BGP_TRACE(D_EVENTS, "Neighbor lost");
      bgp_store_error(p, NULL, BE_MISC, BEM_NEIGHBOR_LOST);
      /* Perhaps also run bgp_update_startup_delay(p)? */
      bgp_stop(p, 0);
=======
      if (!prepare)
        {
	  BGP_TRACE(D_EVENTS, "Neighbor lost");
	  bgp_store_error(p, NULL, BE_MISC, BEM_NEIGHBOR_LOST);
	  /* Perhaps also run bgp_update_startup_delay(p)? */
	  bgp_stop(p, 0, NULL, 0);
	}
>>>>>>> 1e8721e2
    }
  }
  else if (p->cf->check_link && !(n->iface->flags & IF_LINK_UP))
  {
    if (!prepare)
    {
<<<<<<< HEAD
      BGP_TRACE(D_EVENTS, "Link down");
      bgp_store_error(p, NULL, BE_MISC, BEM_LINK_DOWN);
      if (ps == PS_UP)
	bgp_update_startup_delay(p);
      bgp_stop(p, 0);
=======
      if (!prepare)
        {
	  BGP_TRACE(D_EVENTS, "Link down");
	  bgp_store_error(p, NULL, BE_MISC, BEM_LINK_DOWN);
	  if (ps == PS_UP)
	    bgp_update_startup_delay(p);
	  bgp_stop(p, 0, NULL, 0);
	}
>>>>>>> 1e8721e2
    }
  }
  else
  {
    if (prepare)
    {
      BGP_TRACE(D_EVENTS, "Neighbor ready");
      bgp_start_neighbor(p);
    }
  }
}

static void
bgp_bfd_notify(struct bfd_request *req)
{
  struct bgp_proto *p = req->data;
  int ps = p->p.proto_state;

  if (req->down && ((ps == PS_START) || (ps == PS_UP)))
<<<<<<< HEAD
  {
    BGP_TRACE(D_EVENTS, "BFD session down");
    bgp_store_error(p, NULL, BE_MISC, BEM_BFD_DOWN);
    if (ps == PS_UP)
      bgp_update_startup_delay(p);
    bgp_stop(p, 0);
  }
=======
    {
      BGP_TRACE(D_EVENTS, "BFD session down");
      bgp_store_error(p, NULL, BE_MISC, BEM_BFD_DOWN);
      if (ps == PS_UP)
	bgp_update_startup_delay(p);
      bgp_stop(p, 0, NULL, 0);
    }
>>>>>>> 1e8721e2
}

static void
bgp_update_bfd(struct bgp_proto *p, int use_bfd)
{
  if (use_bfd && !p->bfd_req)
    p->bfd_req = bfd_request_session(p->p.pool, p->cf->remote_ip, p->source_addr,
				     p->cf->multihop ? NULL : p->neigh->iface,
				     bgp_bfd_notify, p);

  if (!use_bfd && p->bfd_req)
  {
    rfree(p->bfd_req);
    p->bfd_req = NULL;
  }
}

static void
bgp_reload_routes(struct channel *C)
{
  struct bgp_proto *p = (void *) C->proto;
  struct bgp_channel *c = (void *) C;

  ASSERT(p->conn && p->route_refresh);

  bgp_schedule_packet(p->conn, c, PKT_ROUTE_REFRESH);
}

static void
bgp_feed_begin(struct channel *C, int initial)
{
  struct bgp_proto *p = (void *) C->proto;
  struct bgp_channel *c = (void *) C;

  /* This should not happen */
  if (!p->conn)
    return;

  if (initial && p->cf->gr_mode)
    c->feed_state = BFS_LOADING;

  /* It is refeed and both sides support enhanced route refresh */
  if (!initial && p->enhanced_refresh)
  {
    /* BoRR must not be sent before End-of-RIB */
    if (c->feed_state == BFS_LOADING || c->feed_state == BFS_LOADED)
      return;

    c->feed_state = BFS_REFRESHING;
    bgp_schedule_packet(p->conn, c, PKT_BEGIN_REFRESH);
  }
}

static void
bgp_feed_end(struct channel *C)
{
  struct bgp_proto *p = (void *) C->proto;
  struct bgp_channel *c = (void *) C;

  /* This should not happen */
  if (!p->conn)
    return;

  /* Non-demarcated feed ended, nothing to do */
  if (c->feed_state == BFS_NONE)
    return;

  /* Schedule End-of-RIB packet */
  if (c->feed_state == BFS_LOADING)
    c->feed_state = BFS_LOADED;

  /* Schedule EoRR packet */
  if (c->feed_state == BFS_REFRESHING)
    c->feed_state = BFS_REFRESHED;

  /* Kick TX hook */
  bgp_schedule_packet(p->conn, c, PKT_UPDATE);
}


static void
bgp_start_locked(struct object_lock *lock)
{
  struct bgp_proto *p = lock->data;
  struct bgp_config *cf = p->cf;

  if (p->p.proto_state != PS_START)
  {
    DBG("BGP: Got lock in different state %d\n", p->p.proto_state);
    return;
  }

  DBG("BGP: Got lock\n");

  if (cf->multihop)
  {
    /* Multi-hop sessions do not use neighbor entries */
    bgp_initiate(p);
    return;
  }

  neighbor *n = neigh_find2(&p->p, &cf->remote_ip, cf->iface, NEF_STICKY);
  if (!n)
  {
    log(L_ERR "%s: Invalid remote address %I%J", p->p.name, cf->remote_ip, cf->iface);
    /* As we do not start yet, we can just disable protocol */
    p->p.disabled = 1;
    bgp_store_error(p, NULL, BE_MISC, BEM_INVALID_NEXT_HOP);
    proto_notify_state(&p->p, PS_DOWN);
    return;
  }

  p->neigh = n;

  if (n->scope <= 0)
    BGP_TRACE(D_EVENTS, "Waiting for %I%J to become my neighbor", cf->remote_ip, cf->iface);
  else if (p->cf->check_link && !(n->iface->flags & IF_LINK_UP))
    BGP_TRACE(D_EVENTS, "Waiting for link on %s", n->iface->name);
  else
    bgp_start_neighbor(p);
}

static int
bgp_start(struct proto *P)
{
  struct bgp_proto *p = (struct bgp_proto *) P;
  struct object_lock *lock;

  DBG("BGP: Startup.\n");
  p->start_state = BSS_PREPARE;
  p->outgoing_conn.state = BS_IDLE;
  p->incoming_conn.state = BS_IDLE;
  p->neigh = NULL;
  p->bfd_req = NULL;
  p->gr_ready = 0;
  p->gr_active_num = 0;

  p->event = ev_new(p->p.pool);
  p->event->hook = bgp_decision;
  p->event->data = p;

  p->startup_timer = tm_new_init(p->p.pool, bgp_startup_timeout, p, 0, 0);
  p->gr_timer = tm_new_init(p->p.pool, bgp_graceful_restart_timeout, p, 0, 0);

  p->local_id = proto_get_router_id(P->cf);
  if (p->rr_client)
    p->rr_cluster_id = p->cf->rr_cluster_id ? p->cf->rr_cluster_id : p->local_id;

  p->remote_id = 0;
  p->source_addr = p->cf->local_ip;
  p->link_addr = IPA_NONE;

  /* XXXX */
  if (p->p.gr_recovery && p->cf->gr_mode)
  {
    struct bgp_channel *c;
    WALK_LIST(c, p->p.channels)
      channel_graceful_restart_lock(&c->c);
  }

  /*
   * Before attempting to create the connection, we need to lock the port,
   * so that we are the only instance attempting to talk with that neighbor.
   */

  lock = p->lock = olock_new(P->pool);
  lock->addr = p->cf->remote_ip;
  lock->port = p->cf->remote_port;
  lock->iface = p->cf->iface;
  lock->vrf = p->cf->iface ? NULL : p->p.vrf;
  lock->type = OBJLOCK_TCP;
  lock->hook = bgp_start_locked;
  lock->data = p;
  olock_acquire(lock);

  return PS_START;
}

extern int proto_restart;

static int
bgp_shutdown(struct proto *P)
{
  struct bgp_proto *p = (struct bgp_proto *) P;
  uint subcode = 0;
<<<<<<< HEAD
=======

  char *message = NULL;
  byte *data = NULL;
  uint len = 0;
>>>>>>> 1e8721e2

  BGP_TRACE(D_EVENTS, "Shutdown requested");

  switch (P->down_code)
<<<<<<< HEAD
  {
  case PDC_CF_REMOVE:
  case PDC_CF_DISABLE:
    subcode = 3; // Errcode 6, 3 - peer de-configured
    break;

  case PDC_CF_RESTART:
    subcode = 6; // Errcode 6, 6 - other configuration change
    break;

  case PDC_CMD_DISABLE:
  case PDC_CMD_SHUTDOWN:
    subcode = 2; // Errcode 6, 2 - administrative shutdown
    break;

  case PDC_CMD_RESTART:
    subcode = 4; // Errcode 6, 4 - administrative reset
    break;

  case PDC_RX_LIMIT_HIT:
  case PDC_IN_LIMIT_HIT:
    subcode = 1; // Errcode 6, 1 - max number of prefixes reached
    /* log message for compatibility */
    log(L_WARN "%s: Route limit exceeded, shutting down", p->p.name);
    goto limit;

  case PDC_OUT_LIMIT_HIT:
    subcode = proto_restart ? 4 : 2; // Administrative reset or shutdown

  limit:
    bgp_store_error(p, NULL, BE_AUTO_DOWN, BEA_ROUTE_LIMIT_EXCEEDED);
    if (proto_restart)
      bgp_update_startup_delay(p);
    else
      p->startup_delay = 0;
    goto done;
  }
=======
    {
    case PDC_CF_REMOVE:
    case PDC_CF_DISABLE:
      subcode = 3; // Errcode 6, 3 - peer de-configured
      break;

    case PDC_CF_RESTART:
      subcode = 6; // Errcode 6, 6 - other configuration change
      break;

    case PDC_CMD_DISABLE:
    case PDC_CMD_SHUTDOWN:
      subcode = 2; // Errcode 6, 2 - administrative shutdown
      message = P->message;
      break;

    case PDC_CMD_RESTART:
      subcode = 4; // Errcode 6, 4 - administrative reset
      message = P->message;
      break;

    case PDC_RX_LIMIT_HIT:
    case PDC_IN_LIMIT_HIT:
      subcode = 1; // Errcode 6, 1 - max number of prefixes reached
      /* log message for compatibility */
      log(L_WARN "%s: Route limit exceeded, shutting down", p->p.name);
      goto limit;

    case PDC_OUT_LIMIT_HIT:
      subcode = proto_restart ? 4 : 2; // Administrative reset or shutdown

    limit:
      bgp_store_error(p, NULL, BE_AUTO_DOWN, BEA_ROUTE_LIMIT_EXCEEDED);
      if (proto_restart)
	bgp_update_startup_delay(p);
      else
	p->startup_delay = 0;
      goto done;
    }
>>>>>>> 1e8721e2

  bgp_store_error(p, NULL, BE_MAN_DOWN, 0);
  p->startup_delay = 0;

<<<<<<< HEAD
done:
  bgp_stop(p, subcode);
=======
  /* RFC 8203 - shutdown communication */
  if (message)
  {
    uint msg_len = strlen(message);
    msg_len = MIN(msg_len, 128);

    /* Buffer will be freed automatically by protocol shutdown */
    data = mb_alloc(p->p.pool, msg_len + 1);
    len = msg_len + 1;

    data[0] = msg_len;
    memcpy(data+1, message, msg_len);
  }

done:
  bgp_stop(p, subcode, data, len);
>>>>>>> 1e8721e2
  return p->p.proto_state;
}

static struct proto *
bgp_init(struct proto_config *CF)
{
  struct proto *P = proto_new(CF);
  struct bgp_proto *p = (struct bgp_proto *) P;
  struct bgp_config *cf = (struct bgp_config *) CF;

  P->rt_notify = bgp_rt_notify;
  P->import_control = bgp_import_control;
  P->neigh_notify = bgp_neigh_notify;
  P->reload_routes = bgp_reload_routes;
  P->feed_begin = bgp_feed_begin;
  P->feed_end = bgp_feed_end;
  P->rte_better = bgp_rte_better;
  P->rte_mergable = bgp_rte_mergable;
  P->rte_recalculate = cf->deterministic_med ? bgp_rte_recalculate : NULL;

  p->cf = cf;
  p->local_as = cf->local_as;
  p->remote_as = cf->remote_as;
  p->public_as = cf->local_as;
  p->is_internal = (cf->local_as == cf->remote_as);
  p->is_interior = p->is_internal || cf->confederation_member;
  p->rs_client = cf->rs_client;
  p->rr_client = cf->rr_client;

  /* Confederation ID is used for truly external peers */
  if (cf->confederation && !p->is_interior)
    p->public_as = cf->confederation;

  /* Add all channels */
  struct bgp_channel_config *cc;
  WALK_LIST(cc, CF->channels)
    proto_add_channel(P, &cc->c);

  return P;
}

static void
bgp_channel_init(struct channel *C, struct channel_config *CF)
{
  struct bgp_channel *c = (void *) C;
  struct bgp_channel_config *cf = (void *) CF;

  c->cf = cf;
  c->afi = cf->afi;
  c->desc = cf->desc;

  if (cf->igp_table_ip4)
    c->igp_table_ip4 = cf->igp_table_ip4->table;

  if (cf->igp_table_ip6)
    c->igp_table_ip6 = cf->igp_table_ip6->table;
}

static int
bgp_channel_start(struct channel *C)
{
  struct bgp_proto *p = (void *) C->proto;
  struct bgp_channel *c = (void *) C;
  ip_addr src = p->source_addr;

  if (c->igp_table_ip4)
    rt_lock_table(c->igp_table_ip4);

  if (c->igp_table_ip6)
    rt_lock_table(c->igp_table_ip6);

  c->pool = p->p.pool; // XXXX
  bgp_init_bucket_table(c);
  bgp_init_prefix_table(c);

  c->next_hop_addr = c->cf->next_hop_addr;
  c->link_addr = IPA_NONE;
  c->packets_to_send = 0;

  /* Try to use source address as next hop address */
  if (ipa_zero(c->next_hop_addr))
  {
    if (bgp_channel_is_ipv4(c) && (ipa_is_ip4(src) || c->ext_next_hop))
      c->next_hop_addr = src;

    if (bgp_channel_is_ipv6(c) && (ipa_is_ip6(src) || c->ext_next_hop))
      c->next_hop_addr = src;
  }

  /* Exit if no feasible next hop address is found */
  if (ipa_zero(c->next_hop_addr))
  {
    log(L_WARN "%s: Missing next hop address", p->p.name);
    return 0;
  }

  /* Set link-local address for IPv6 single-hop BGP */
  if (ipa_is_ip6(c->next_hop_addr) && p->neigh)
  {
    c->link_addr = p->link_addr;

    if (ipa_zero(c->link_addr))
      log(L_WARN "%s: Missing link-local address", p->p.name);
  }

  /* Link local address is already in c->link_addr */
  if (ipa_is_link_local(c->next_hop_addr))
    c->next_hop_addr = IPA_NONE;

  return 0; /* XXXX: Currently undefined */
}

static void
bgp_channel_shutdown(struct channel *C)
{
  struct bgp_channel *c = (void *) C;

  /* XXXX: cleanup bucket and prefix tables */

  c->next_hop_addr = IPA_NONE;
  c->link_addr = IPA_NONE;
}

static void
bgp_channel_cleanup(struct channel *C)
{
  struct bgp_channel *c = (void *) C;

  if (c->igp_table_ip4)
    rt_unlock_table(c->igp_table_ip4);

  if (c->igp_table_ip6)
    rt_unlock_table(c->igp_table_ip6);
}

static inline struct bgp_channel_config *
bgp_find_channel_config(struct bgp_config *cf, u32 afi)
{
  struct bgp_channel_config *cc;

  WALK_LIST(cc, cf->c.channels)
    if (cc->afi == afi)
      return cc;

  return NULL;
}

struct rtable_config *
bgp_default_igp_table(struct bgp_config *cf, struct bgp_channel_config *cc, u32 type)
{
  struct bgp_channel_config *cc2;
  struct rtable_config *tab;

  /* First, try table connected by the channel */
  if (cc->c.table->addr_type == type)
    return cc->c.table;

  /* Find paired channel with the same SAFI but the other AFI */
  u32 afi2 = cc->afi ^ 0x30000;
  cc2 = bgp_find_channel_config(cf, afi2);

  /* Second, try IGP table configured in the paired channel */
  if (cc2 && (tab = (type == NET_IP4) ? cc2->igp_table_ip4 : cc2->igp_table_ip6))
    return tab;

  /* Third, try table connected by the paired channel */
  if (cc2 && (cc2->c.table->addr_type == type))
    return cc2->c.table;

  /* Last, try default table of given type */
  if (tab = cf->c.global->def_tables[type])
    return tab;

  cf_error("Undefined IGP table");
}


void
bgp_postconfig(struct proto_config *CF)
{
  struct bgp_config *cf = (void *) CF;
  int internal = (cf->local_as == cf->remote_as);

  /* Do not check templates at all */
  if (cf->c.class == SYM_TEMPLATE)
    return;


  /* EBGP direct by default, IBGP multihop by default */
  if (cf->multihop < 0)
    cf->multihop = internal ? 64 : 0;


  if (!cf->local_as)
    cf_error("Local AS number must be set");

  if (ipa_zero(cf->remote_ip))
    cf_error("Neighbor must be configured");

  if (!cf->remote_as)
    cf_error("Remote AS number must be set");

  if (ipa_is_link_local(cf->remote_ip) && !cf->iface)
    cf_error("Link-local neighbor address requires specified interface");

  if (!(cf->capabilities && cf->enable_as4) && (cf->remote_as > 0xFFFF))
    cf_error("Neighbor AS number out of range (AS4 not available)");

  if (!internal && cf->rr_client)
    cf_error("Only internal neighbor can be RR client");

  if (internal && cf->rs_client)
    cf_error("Only external neighbor can be RS client");

  if (!cf->confederation && cf->confederation_member)
    cf_error("Confederation ID must be set for member sessions");

  if (cf->multihop && (ipa_is_link_local(cf->local_ip) ||
		       ipa_is_link_local(cf->remote_ip)))
    cf_error("Multihop BGP cannot be used with link-local addresses");

  if (cf->multihop && cf->iface)
    cf_error("Multihop BGP cannot be bound to interface");

  if (cf->multihop && cf->check_link)
    cf_error("Multihop BGP cannot depend on link state");

  if (cf->multihop && cf->bfd && ipa_zero(cf->local_ip))
    cf_error("Multihop BGP with BFD requires specified local address");


  struct bgp_channel_config *cc;
  WALK_LIST(cc, CF->channels)
  {
    /* Disable after error incompatible with restart limit action */
    if ((cc->c.in_limit.action == PLA_RESTART) && cf->disable_after_error)
      cc->c.in_limit.action = PLA_DISABLE;

    /* Different default based on rs_client */
    if (!cc->missing_lladdr)
      cc->missing_lladdr = cf->rs_client ? MLL_IGNORE : MLL_SELF;

    /* Different default for gw_mode */
    if (!cc->gw_mode)
      cc->gw_mode = cf->multihop ? GW_RECURSIVE : GW_DIRECT;

    /* Default based on proto config */
    if (cc->gr_able == 0xff)
      cc->gr_able = (cf->gr_mode == BGP_GR_ABLE);

    /* Default values of IGP tables */
    if ((cc->gw_mode == GW_RECURSIVE) && !cc->desc->no_igp)
    {
      if (!cc->igp_table_ip4 && (bgp_cc_is_ipv4(cc) || cc->ext_next_hop))
	cc->igp_table_ip4 = bgp_default_igp_table(cf, cc, NET_IP4);

      if (!cc->igp_table_ip6 && (bgp_cc_is_ipv6(cc) || cc->ext_next_hop))
	cc->igp_table_ip6 = bgp_default_igp_table(cf, cc, NET_IP6);

      if (cc->igp_table_ip4 && bgp_cc_is_ipv6(cc) && !cc->ext_next_hop)
	cf_error("Mismatched IGP table type");

      if (cc->igp_table_ip6 && bgp_cc_is_ipv4(cc) && !cc->ext_next_hop)
	cf_error("Mismatched IGP table type");
    }

    if (cf->multihop && (cc->gw_mode == GW_DIRECT))
      cf_error("Multihop BGP cannot use direct gateway mode");

    if ((cc->gw_mode == GW_RECURSIVE) && cc->c.table->sorted)
      cf_error("BGP in recursive mode prohibits sorted table");

    if (cf->deterministic_med && cc->c.table->sorted)
      cf_error("BGP with deterministic MED prohibits sorted table");

    if (cc->secondary && !cc->c.table->sorted)
      cf_error("BGP with secondary option requires sorted table");
  }
}

static int
bgp_reconfigure(struct proto *P, struct proto_config *CF)
{
  struct bgp_proto *p = (void *) P;
  struct bgp_config *new = (void *) CF;
  struct bgp_config *old = p->cf;

  if (proto_get_router_id(CF) != p->local_id)
    return 0;

  int same = !memcmp(((byte *) old) + sizeof(struct proto_config),
		     ((byte *) new) + sizeof(struct proto_config),
		     // password item is last and must be checked separately
		     OFFSETOF(struct bgp_config, password) - sizeof(struct proto_config))
    && ((!old->password && !new->password)
	|| (old->password && new->password && !strcmp(old->password, new->password)));

  /* FIXME: Move channel reconfiguration to generic protocol code ? */
  struct channel *C, *C2;
  struct bgp_channel_config *cc;

  WALK_LIST(C, p->p.channels)
    C->stale = 1;

  WALK_LIST(cc, new->c.channels)
  {
    C = (struct channel *) bgp_find_channel(p, cc->afi);
    same = proto_configure_channel(P, &C, &cc->c) && same;
    C->stale = 0;
  }

  WALK_LIST_DELSAFE(C, C2, p->p.channels)
    if (C->stale)
      same = proto_configure_channel(P, &C, NULL) && same;


  if (same && (p->start_state > BSS_PREPARE))
    bgp_update_bfd(p, new->bfd);

  /* We should update our copy of configuration ptr as old configuration will be freed */
  if (same)
    p->cf = new;

  return same;
}

#define IGP_TABLE(cf, sym) ((cf)->igp_table_##sym ? (cf)->igp_table_##sym ->table : NULL )

static int
bgp_channel_reconfigure(struct channel *C, struct channel_config *CC)
{
  struct bgp_channel *c = (void *) C;
  struct bgp_channel_config *new = (void *) CC;
  struct bgp_channel_config *old = c->cf;

  if (memcmp(((byte *) old) + sizeof(struct channel_config),
	     ((byte *) new) + sizeof(struct channel_config),
	     /* Remaining items must be checked separately */
	     OFFSETOF(struct bgp_channel_config, rest) - sizeof(struct channel_config)))
    return 0;

  /* Check change in IGP tables */
  if ((IGP_TABLE(old, ip4) != IGP_TABLE(new, ip4)) ||
      (IGP_TABLE(old, ip6) != IGP_TABLE(new, ip6)))
    return 0;

  c->cf = new;
  return 1;
}

static void
bgp_copy_config(struct proto_config *dest UNUSED, struct proto_config *src UNUSED)
{
  /* Just a shallow copy */
}


/**
 * bgp_error - report a protocol error
 * @c: connection
 * @code: error code (according to the RFC)
 * @subcode: error sub-code
 * @data: data to be passed in the Notification message
 * @len: length of the data
 *
 * bgp_error() sends a notification packet to tell the other side that a protocol
 * error has occurred (including the data considered erroneous if possible) and
 * closes the connection.
 */
void
bgp_error(struct bgp_conn *c, uint code, uint subcode, byte *data, int len)
{
  struct bgp_proto *p = c->bgp;

  if (c->state == BS_CLOSE)
    return;

  bgp_log_error(p, BE_BGP_TX, "Error", code, subcode, data, ABS(len));
  bgp_store_error(p, c, BE_BGP_TX, (code << 16) | subcode);
  bgp_conn_enter_close_state(c);

  c->notify_code = code;
  c->notify_subcode = subcode;
  c->notify_data = data;
  c->notify_size = (len > 0) ? len : 0;
  bgp_schedule_packet(c, NULL, PKT_NOTIFICATION);

  if (code != 6)
<<<<<<< HEAD
  {
    bgp_update_startup_delay(p);
    bgp_stop(p, 0);
  }
=======
    {
      bgp_update_startup_delay(p);
      bgp_stop(p, 0, NULL, 0);
    }
>>>>>>> 1e8721e2
}

/**
 * bgp_store_error - store last error for status report
 * @p: BGP instance
 * @c: connection
 * @class: error class (BE_xxx constants)
 * @code: error code (class specific)
 *
 * bgp_store_error() decides whether given error is interesting enough
 * and store that error to last_error variables of @p
 */
void
bgp_store_error(struct bgp_proto *p, struct bgp_conn *c, u8 class, u32 code)
{
  /* During PS_UP, we ignore errors on secondary connection */
  if ((p->p.proto_state == PS_UP) && c && (c != p->conn))
    return;

  /* During PS_STOP, we ignore any errors, as we want to report
   * the error that caused transition to PS_STOP
   */
  if (p->p.proto_state == PS_STOP)
    return;

  p->last_error_class = class;
  p->last_error_code = code;
}

static char *bgp_state_names[] = { "Idle", "Connect", "Active", "OpenSent", "OpenConfirm", "Established", "Close" };
static char *bgp_err_classes[] = { "", "Error: ", "Socket: ", "Received: ", "BGP Error: ", "Automatic shutdown: ", ""};
static char *bgp_misc_errors[] = { "", "Neighbor lost", "Invalid next hop", "Kernel MD5 auth failed", "No listening socket", "Link down", "BFD session down", "Graceful restart"};
static char *bgp_auto_errors[] = { "", "Route limit exceeded"};

static const char *
bgp_last_errmsg(struct bgp_proto *p)
{
  switch (p->last_error_class)
  {
  case BE_MISC:
    return bgp_misc_errors[p->last_error_code];
  case BE_SOCKET:
    return (p->last_error_code == 0) ? "Connection closed" : strerror(p->last_error_code);
  case BE_BGP_RX:
  case BE_BGP_TX:
    return bgp_error_dsc(p->last_error_code >> 16, p->last_error_code & 0xFF);
  case BE_AUTO_DOWN:
    return bgp_auto_errors[p->last_error_code];
  default:
    return "";
  }
}

static const char *
bgp_state_dsc(struct bgp_proto *p)
{
  if (p->p.proto_state == PS_DOWN)
    return "Down";

  int state = MAX(p->incoming_conn.state, p->outgoing_conn.state);
  if ((state == BS_IDLE) && (p->start_state >= BSS_CONNECT) && p->cf->passive)
    return "Passive";

  return bgp_state_names[state];
}

static void
bgp_get_status(struct proto *P, byte *buf)
{
  struct bgp_proto *p = (struct bgp_proto *) P;

  const char *err1 = bgp_err_classes[p->last_error_class];
  const char *err2 = bgp_last_errmsg(p);

  if (P->proto_state == PS_DOWN)
    bsprintf(buf, "%s%s", err1, err2);
  else
    bsprintf(buf, "%-14s%s%s", bgp_state_dsc(p), err1, err2);
}

static void
bgp_show_afis(int code, char *s, u32 *afis, uint count)
{
  buffer b;
  LOG_BUFFER_INIT(b);

  buffer_puts(&b, s);

  for (u32 *af = afis; af < (afis + count); af++)
  {
    const struct bgp_af_desc *desc = bgp_get_af_desc(*af);
    if (desc)
      buffer_print(&b, " %s", desc->name);
    else
      buffer_print(&b, " <%u/%u>", BGP_AFI(*af), BGP_SAFI(*af));
  }

  if (b.pos == b.end)
    strcpy(b.end - 32, " ... <too long>");

  cli_msg(code, b.start);
}

static void
bgp_show_capabilities(struct bgp_proto *p UNUSED, struct bgp_caps *caps)
{
  struct bgp_af_caps *ac;
  uint any_mp_bgp = 0;
  uint any_gr_able = 0;
  uint any_add_path = 0;
  uint any_ext_next_hop = 0;
  u32 *afl1 = alloca(caps->af_count * sizeof(u32));
  u32 *afl2 = alloca(caps->af_count * sizeof(u32));
  uint afn1, afn2;

  WALK_AF_CAPS(caps, ac)
  {
    any_mp_bgp |= ac->ready;
    any_gr_able |= ac->gr_able;
    any_add_path |= ac->add_path;
    any_ext_next_hop |= ac->ext_next_hop;
  }

  if (any_mp_bgp)
  {
    cli_msg(-1006, "      Multiprotocol");

    afn1 = 0;
    WALK_AF_CAPS(caps, ac)
      if (ac->ready)
	afl1[afn1++] = ac->afi;

    bgp_show_afis(-1006, "        AF announced:", afl1, afn1);
  }

  if (caps->route_refresh)
    cli_msg(-1006, "      Route refresh");

  if (any_ext_next_hop)
  {
    cli_msg(-1006, "      Extended next hop");

    afn1 = 0;
    WALK_AF_CAPS(caps, ac)
      if (ac->ext_next_hop)
	afl1[afn1++] = ac->afi;

    bgp_show_afis(-1006, "        IPv6 nexthop:", afl1, afn1);
  }

  if (caps->ext_messages)
    cli_msg(-1006, "      Extended message");

  if (caps->gr_aware)
    cli_msg(-1006, "      Graceful restart");

  if (any_gr_able)
  {
    /* Continues from gr_aware */
    cli_msg(-1006, "        Restart time: %u", caps->gr_time);
    if (caps->gr_flags & BGP_GRF_RESTART)
      cli_msg(-1006, "        Restart recovery");

    afn1 = afn2 = 0;
    WALK_AF_CAPS(caps, ac)
    {
      if (ac->gr_able)
	afl1[afn1++] = ac->afi;

      if (ac->gr_af_flags & BGP_GRF_FORWARDING)
	afl2[afn2++] = ac->afi;
    }

    bgp_show_afis(-1006, "        AF supported:", afl1, afn1);
    bgp_show_afis(-1006, "        AF preserved:", afl2, afn2);
  }

  if (caps->as4_support)
    cli_msg(-1006, "      4-octet AS numbers");

  if (any_add_path)
  {
    cli_msg(-1006, "      ADD-PATH");

    afn1 = afn2 = 0;
    WALK_AF_CAPS(caps, ac)
    {
      if (ac->add_path & BGP_ADD_PATH_RX)
	afl1[afn1++] = ac->afi;

      if (ac->add_path & BGP_ADD_PATH_TX)
	afl2[afn2++] = ac->afi;
    }

    bgp_show_afis(-1006, "        RX:", afl1, afn1);
    bgp_show_afis(-1006, "        TX:", afl2, afn2);
  }

  if (caps->enhanced_refresh)
    cli_msg(-1006, "      Enhanced refresh");
}

static void
bgp_show_proto_info(struct proto *P)
{
  struct bgp_proto *p = (struct bgp_proto *) P;

  cli_msg(-1006, "  BGP state:          %s", bgp_state_dsc(p));
  cli_msg(-1006, "    Neighbor address: %I%J", p->cf->remote_ip, p->cf->iface);
  cli_msg(-1006, "    Neighbor AS:      %u", p->remote_as);

  if (p->gr_active_num)
    cli_msg(-1006, "    Neighbor graceful restart active");

  if (P->proto_state == PS_START)
  {
    struct bgp_conn *oc = &p->outgoing_conn;

    if ((p->start_state < BSS_CONNECT) &&
	(tm_active(p->startup_timer)))
      cli_msg(-1006, "    Error wait:       %t/%u",
	      tm_remains(p->startup_timer), p->startup_delay);

    if ((oc->state == BS_ACTIVE) &&
	(tm_active(oc->connect_timer)))
      cli_msg(-1006, "    Connect delay:    %t/%u",
	      tm_remains(oc->connect_timer), p->cf->connect_delay_time);

    if (p->gr_active_num && tm_active(p->gr_timer))
      cli_msg(-1006, "    Restart timer:    %t/-",
	      tm_remains(p->gr_timer));
  }
  else if (P->proto_state == PS_UP)
  {
    cli_msg(-1006, "    Neighbor ID:      %R", p->remote_id);
    cli_msg(-1006, "    Local capabilities");
    bgp_show_capabilities(p, p->conn->local_caps);
    cli_msg(-1006, "    Neighbor capabilities");
    bgp_show_capabilities(p, p->conn->remote_caps);
/* XXXX
      cli_msg(-1006, "    Session:          %s%s%s%s%s%s%s%s",
	      p->is_internal ? "internal" : "external",
	      p->cf->multihop ? " multihop" : "",
	      p->rr_client ? " route-reflector" : "",
	      p->rs_client ? " route-server" : "",
	      p->as4_session ? " AS4" : "",
	      p->add_path_rx ? " add-path-rx" : "",
	      p->add_path_tx ? " add-path-tx" : "",
	      p->ext_messages ? " ext-messages" : "");
*/
    cli_msg(-1006, "    Source address:   %I", p->source_addr);
    cli_msg(-1006, "    Hold timer:       %t/%u",
	    tm_remains(p->conn->hold_timer), p->conn->hold_time);
    cli_msg(-1006, "    Keepalive timer:  %t/%u",
	    tm_remains(p->conn->keepalive_timer), p->conn->keepalive_time);
  }

  if ((p->last_error_class != BE_NONE) &&
      (p->last_error_class != BE_MAN_DOWN))
  {
    const char *err1 = bgp_err_classes[p->last_error_class];
    const char *err2 = bgp_last_errmsg(p);
    cli_msg(-1006, "    Last error:       %s%s", err1, err2);
  }

  {
    /* XXXX ?? */
    struct bgp_channel *c;
    WALK_LIST(c, p->p.channels)
    {
      channel_show_info(&c->c);

      if (c->igp_table_ip4)
	cli_msg(-1006, "    IGP IPv4 table: %s", c->igp_table_ip4->name);

      if (c->igp_table_ip6)
	cli_msg(-1006, "    IGP IPv6 table: %s", c->igp_table_ip6->name);
    }
  }
}

struct channel_class channel_bgp = {
  .channel_size =	sizeof(struct bgp_channel),
  .config_size =	sizeof(struct bgp_channel_config),
  .init =		bgp_channel_init,
  .start =		bgp_channel_start,
  .shutdown =		bgp_channel_shutdown,
  .cleanup =		bgp_channel_cleanup,
  .reconfigure =	bgp_channel_reconfigure,
};

struct protocol proto_bgp = {
  .name = 		"BGP",
  .template = 		"bgp%d",
  .attr_class = 	EAP_BGP,
  .preference = 	DEF_PREF_BGP,
  .channel_mask =	NB_IP | NB_VPN | NB_FLOW,
  .proto_size =		sizeof(struct bgp_proto),
  .config_size =	sizeof(struct bgp_config),
  .postconfig =		bgp_postconfig,
  .init = 		bgp_init,
  .start = 		bgp_start,
  .shutdown = 		bgp_shutdown,
  .reconfigure = 	bgp_reconfigure,
  .copy_config = 	bgp_copy_config,
  .get_status = 	bgp_get_status,
  .get_attr = 		bgp_get_attr,
  .get_route_info = 	bgp_get_route_info,
  .show_proto_info = 	bgp_show_proto_info
};<|MERGE_RESOLUTION|>--- conflicted
+++ resolved
@@ -403,8 +403,7 @@
 }
 
 static void
-<<<<<<< HEAD
-bgp_graceful_close_conn(struct bgp_conn *conn, uint subcode)
+bgp_graceful_close_conn(struct bgp_conn *conn, uint subcode, byte *data, uint len)
 {
   switch (conn->state)
   {
@@ -420,33 +419,12 @@
   case BS_OPENSENT:
   case BS_OPENCONFIRM:
   case BS_ESTABLISHED:
-    bgp_error(conn, 6, subcode, NULL, 0);
+    bgp_error(conn, 6, subcode, data, len);
     return;
 
   default:
     bug("bgp_graceful_close_conn: Unknown state %d", conn->state);
   }
-=======
-bgp_graceful_close_conn(struct bgp_conn *conn, uint subcode, byte *data, uint len)
-{
-  switch (conn->state)
-    {
-    case BS_IDLE:
-    case BS_CLOSE:
-      return;
-    case BS_CONNECT:
-    case BS_ACTIVE:
-      bgp_conn_enter_idle_state(conn);
-      return;
-    case BS_OPENSENT:
-    case BS_OPENCONFIRM:
-    case BS_ESTABLISHED:
-      bgp_error(conn, 6, subcode, data, len);
-      return;
-    default:
-      bug("bgp_graceful_close_conn: Unknown state %d", conn->state);
-    }
->>>>>>> 1e8721e2
 }
 
 static void
@@ -481,11 +459,7 @@
 }
 
 void
-<<<<<<< HEAD
-bgp_stop(struct bgp_proto *p, uint subcode)
-=======
 bgp_stop(struct bgp_proto *p, uint subcode, byte *data, uint len)
->>>>>>> 1e8721e2
 {
   proto_notify_state(&p->p, PS_STOP);
   bgp_graceful_close_conn(&p->outgoing_conn, subcode, data, len);
@@ -1148,42 +1122,21 @@
   {
     if (!prepare)
     {
-<<<<<<< HEAD
       BGP_TRACE(D_EVENTS, "Neighbor lost");
       bgp_store_error(p, NULL, BE_MISC, BEM_NEIGHBOR_LOST);
       /* Perhaps also run bgp_update_startup_delay(p)? */
-      bgp_stop(p, 0);
-=======
-      if (!prepare)
-        {
-	  BGP_TRACE(D_EVENTS, "Neighbor lost");
-	  bgp_store_error(p, NULL, BE_MISC, BEM_NEIGHBOR_LOST);
-	  /* Perhaps also run bgp_update_startup_delay(p)? */
-	  bgp_stop(p, 0, NULL, 0);
-	}
->>>>>>> 1e8721e2
+      bgp_stop(p, 0, NULL, 0);
     }
   }
   else if (p->cf->check_link && !(n->iface->flags & IF_LINK_UP))
   {
     if (!prepare)
     {
-<<<<<<< HEAD
       BGP_TRACE(D_EVENTS, "Link down");
       bgp_store_error(p, NULL, BE_MISC, BEM_LINK_DOWN);
       if (ps == PS_UP)
 	bgp_update_startup_delay(p);
-      bgp_stop(p, 0);
-=======
-      if (!prepare)
-        {
-	  BGP_TRACE(D_EVENTS, "Link down");
-	  bgp_store_error(p, NULL, BE_MISC, BEM_LINK_DOWN);
-	  if (ps == PS_UP)
-	    bgp_update_startup_delay(p);
-	  bgp_stop(p, 0, NULL, 0);
-	}
->>>>>>> 1e8721e2
+      bgp_stop(p, 0, NULL, 0);
     }
   }
   else
@@ -1203,23 +1156,13 @@
   int ps = p->p.proto_state;
 
   if (req->down && ((ps == PS_START) || (ps == PS_UP)))
-<<<<<<< HEAD
   {
     BGP_TRACE(D_EVENTS, "BFD session down");
     bgp_store_error(p, NULL, BE_MISC, BEM_BFD_DOWN);
     if (ps == PS_UP)
       bgp_update_startup_delay(p);
-    bgp_stop(p, 0);
-  }
-=======
-    {
-      BGP_TRACE(D_EVENTS, "BFD session down");
-      bgp_store_error(p, NULL, BE_MISC, BEM_BFD_DOWN);
-      if (ps == PS_UP)
-	bgp_update_startup_delay(p);
-      bgp_stop(p, 0, NULL, 0);
-    }
->>>>>>> 1e8721e2
+    bgp_stop(p, 0, NULL, 0);
+  }
 }
 
 static void
@@ -1405,18 +1348,14 @@
 {
   struct bgp_proto *p = (struct bgp_proto *) P;
   uint subcode = 0;
-<<<<<<< HEAD
-=======
 
   char *message = NULL;
   byte *data = NULL;
   uint len = 0;
->>>>>>> 1e8721e2
 
   BGP_TRACE(D_EVENTS, "Shutdown requested");
 
   switch (P->down_code)
-<<<<<<< HEAD
   {
   case PDC_CF_REMOVE:
   case PDC_CF_DISABLE:
@@ -1430,10 +1369,12 @@
   case PDC_CMD_DISABLE:
   case PDC_CMD_SHUTDOWN:
     subcode = 2; // Errcode 6, 2 - administrative shutdown
+    message = P->message;
     break;
 
   case PDC_CMD_RESTART:
     subcode = 4; // Errcode 6, 4 - administrative reset
+    message = P->message;
     break;
 
   case PDC_RX_LIMIT_HIT:
@@ -1454,55 +1395,10 @@
       p->startup_delay = 0;
     goto done;
   }
-=======
-    {
-    case PDC_CF_REMOVE:
-    case PDC_CF_DISABLE:
-      subcode = 3; // Errcode 6, 3 - peer de-configured
-      break;
-
-    case PDC_CF_RESTART:
-      subcode = 6; // Errcode 6, 6 - other configuration change
-      break;
-
-    case PDC_CMD_DISABLE:
-    case PDC_CMD_SHUTDOWN:
-      subcode = 2; // Errcode 6, 2 - administrative shutdown
-      message = P->message;
-      break;
-
-    case PDC_CMD_RESTART:
-      subcode = 4; // Errcode 6, 4 - administrative reset
-      message = P->message;
-      break;
-
-    case PDC_RX_LIMIT_HIT:
-    case PDC_IN_LIMIT_HIT:
-      subcode = 1; // Errcode 6, 1 - max number of prefixes reached
-      /* log message for compatibility */
-      log(L_WARN "%s: Route limit exceeded, shutting down", p->p.name);
-      goto limit;
-
-    case PDC_OUT_LIMIT_HIT:
-      subcode = proto_restart ? 4 : 2; // Administrative reset or shutdown
-
-    limit:
-      bgp_store_error(p, NULL, BE_AUTO_DOWN, BEA_ROUTE_LIMIT_EXCEEDED);
-      if (proto_restart)
-	bgp_update_startup_delay(p);
-      else
-	p->startup_delay = 0;
-      goto done;
-    }
->>>>>>> 1e8721e2
 
   bgp_store_error(p, NULL, BE_MAN_DOWN, 0);
   p->startup_delay = 0;
 
-<<<<<<< HEAD
-done:
-  bgp_stop(p, subcode);
-=======
   /* RFC 8203 - shutdown communication */
   if (message)
   {
@@ -1519,7 +1415,6 @@
 
 done:
   bgp_stop(p, subcode, data, len);
->>>>>>> 1e8721e2
   return p->p.proto_state;
 }
 
@@ -1908,17 +1803,10 @@
   bgp_schedule_packet(c, NULL, PKT_NOTIFICATION);
 
   if (code != 6)
-<<<<<<< HEAD
   {
     bgp_update_startup_delay(p);
-    bgp_stop(p, 0);
-  }
-=======
-    {
-      bgp_update_startup_delay(p);
-      bgp_stop(p, 0, NULL, 0);
-    }
->>>>>>> 1e8721e2
+    bgp_stop(p, 0, NULL, 0);
+  }
 }
 
 /**
