/*
 *	BIRD -- BGP Attributes
 *
 *	(c) 2000 Martin Mares <mj@ucw.cz>
 *	(c) 2008--2016 Ondrej Zajicek <santiago@crfreenet.org>
 *	(c) 2008--2016 CZ.NIC z.s.p.o.
 *
 *	Can be freely distributed and used under the terms of the GNU GPL.
 */

#undef LOCAL_DEBUG

#include <stdlib.h>

#include "nest/bird.h"
#include "nest/iface.h"
#include "nest/protocol.h"
#include "nest/route.h"
#include "nest/attrs.h"
#include "conf/conf.h"
#include "lib/resource.h"
#include "lib/string.h"
#include "lib/unaligned.h"

#include "bgp.h"

/*
 *   UPDATE message error handling
 *
 * All checks from RFC 4271 6.3 are done as specified with these exceptions:
 *  - The semantic check of an IP address from NEXT_HOP attribute is missing.
 *  - Checks of some optional attribute values are missing.
 *  - Syntactic and semantic checks of NLRIs (done in DECODE_PREFIX())
 *    are probably inadequate.
 *
 * Loop detection based on AS_PATH causes updates to be withdrawn. RFC
 * 4271 does not explicitly specifiy the behavior in that case.
 *
 * Loop detection related to route reflection (based on ORIGINATOR_ID
 * and CLUSTER_LIST) causes updates to be withdrawn. RFC 4456 8
 * specifies that such updates should be ignored, but that is generally
 * a bad idea.
 *
 * BGP attribute table has several hooks:
 *
 * export - Hook that validates and normalizes attribute during export phase.
 * Receives eattr, may modify it (e.g., sort community lists for canonical
 * representation), UNSET() it (e.g., skip empty lists), or WITHDRAW() it if
 * necessary. May assume that eattr has value valid w.r.t. its type, but may be
 * invalid w.r.t. BGP constraints. Optional.
 *
 * encode - Hook that converts internal representation to external one during
 * packet writing. Receives eattr and puts it in the buffer (including attribute
 * header). Returns number of bytes, or -1 if not enough space. May assume that
 * eattr has value valid w.r.t. its type and validated by export hook. Mandatory
 * for all known attributes that exist internally after export phase (i.e., all
 * except pseudoattributes MP_(UN)REACH_NLRI).
 *
 * decode - Hook that converts external representation to internal one during
 * packet parsing. Receives attribute data in buffer, validates it and adds
 * attribute to ea_list. If data are invalid, steps DISCARD(), WITHDRAW() or
 * bgp_parse_error() may be used to escape. Mandatory for all known attributes.
 *
 * format - Optional hook that converts eattr to textual representation.
 */

// XXXX review pool usage : c->c.proto->pool


struct bgp_attr_desc {
  const char *name;
  uint type;
  uint flags;
  void (*export)(struct bgp_export_state *s, eattr *a);
  int  (*encode)(struct bgp_write_state *s, eattr *a, byte *buf, uint size);
  void (*decode)(struct bgp_parse_state *s, uint code, uint flags, byte *data, uint len, ea_list **to);
  void (*format)(eattr *ea, byte *buf, uint size);
};

static const struct bgp_attr_desc bgp_attr_table[];

static inline int bgp_attr_known(uint code);

eattr *
bgp_set_attr(ea_list **attrs, struct linpool *pool, uint code, uint flags, uintptr_t val)
{
  ASSERT(bgp_attr_known(code));

  ea_list *a = lp_alloc(pool, sizeof(ea_list) + sizeof(eattr));
  eattr *e = &a->attrs[0];

  a->flags = EALF_SORTED;
  a->count = 1;
  a->next = *attrs;
  *attrs = a;

  e->id = EA_CODE(EAP_BGP, code);
  e->type = bgp_attr_table[code].type;
  e->flags = flags;

  if (e->type & EAF_EMBEDDED)
    e->u.data = (u32) val;
  else
    e->u.ptr = (struct adata *) val;

  return e;
}



#define REPORT(msg, args...) \
  ({ log(L_REMOTE "%s: " msg, s->proto->p.name, ## args); })

#define DISCARD(msg, args...) \
  ({ REPORT(msg, ## args); return; })

#define WITHDRAW(msg, args...) \
  ({ REPORT(msg, ## args); s->err_withdraw = 1; return; })

#define UNSET(a) \
  ({ a->type = EAF_TYPE_UNDEF; return; })

#define NEW_BGP		"Discarding %s attribute received from AS4-aware neighbor"
#define BAD_EBGP	"Discarding %s attribute received from EBGP neighbor"
#define BAD_LENGTH	"Malformed %s attribute - invalid length (%u)"
#define BAD_VALUE	"Malformed %s attribute - invalid value (%u)"
#define NO_MANDATORY	"Missing mandatory %s attribute"


static inline int
bgp_put_attr_hdr3(byte *buf, uint code, uint flags, uint len)
{
  *buf++ = flags;
  *buf++ = code;
  *buf++ = len;
  return 3;
}

static inline int
bgp_put_attr_hdr4(byte *buf, uint code, uint flags, uint len)
{
  *buf++ = flags | BAF_EXT_LEN;
  *buf++ = code;
  put_u16(buf, len);
  return 4;
}

static inline int
bgp_put_attr_hdr(byte *buf, uint code, uint flags, uint len)
{
  if (len < 256)
    return bgp_put_attr_hdr3(buf, code, flags, len);
  else
    return bgp_put_attr_hdr4(buf, code, flags, len);
}

static int
bgp_encode_u8(struct bgp_write_state *s UNUSED, eattr *a, byte *buf, uint size)
{
  if (size < (3+1))
    return -1;

  bgp_put_attr_hdr3(buf, EA_ID(a->id), a->flags, 1);
  buf[3] = a->u.data;

  return 3+1;
}

static int
bgp_encode_u32(struct bgp_write_state *s UNUSED, eattr *a, byte *buf, uint size)
{
  if (size < (3+4))
    return -1;

  bgp_put_attr_hdr3(buf, EA_ID(a->id), a->flags, 4);
  put_u32(buf+3, a->u.data);

  return 3+4;
}

static int
bgp_encode_u32s(struct bgp_write_state *s UNUSED, eattr *a, byte *buf, uint size)
{
  uint len = a->u.ptr->length;

  if (size < (4+len))
    return -1;

  uint hdr = bgp_put_attr_hdr(buf, EA_ID(a->id), a->flags, len);
  put_u32s(buf + hdr, (u32 *) a->u.ptr->data, len / 4);

  return hdr + len;
}

static int
bgp_put_attr(byte *buf, uint size, uint code, uint flags, byte *data, uint len)
{
  if (size < (4+len))
    return -1;

  uint hdr = bgp_put_attr_hdr(buf, code, flags, len);
  memcpy(buf + hdr, data, len);

  return hdr + len;
}

static int
bgp_encode_raw(struct bgp_write_state *s UNUSED, eattr *a, byte *buf, uint size)
{
  return bgp_put_attr(buf, size, EA_ID(a->id), a->flags, a->u.ptr->data, a->u.ptr->length);
}


/*
 *	Attribute hooks
 */

static void
bgp_export_origin(struct bgp_export_state *s, eattr *a)
{
  if (a->u.data > 2)
    WITHDRAW(BAD_VALUE, "ORIGIN", a->u.data);
}

static void
bgp_decode_origin(struct bgp_parse_state *s, uint code UNUSED, uint flags, byte *data, uint len, ea_list **to)
{
  if (len != 1)
    WITHDRAW(BAD_LENGTH, "ORIGIN", len);

  if (data[0] > 2)
    WITHDRAW(BAD_VALUE, "ORIGIN", data[0]);

  bgp_set_attr_u32(to, s->pool, BA_ORIGIN, flags, data[0]);
}

static void
bgp_format_origin(eattr *a, byte *buf, uint size UNUSED)
{
  static const char *bgp_origin_names[] = { "IGP", "EGP", "Incomplete" };

  bsprintf(buf, (a->u.data <= 2) ? bgp_origin_names[a->u.data] : "?");
}


static int
bgp_encode_as_path(struct bgp_write_state *s, eattr *a, byte *buf, uint size)
{
  byte *data = a->u.ptr->data;
  uint len = a->u.ptr->length;

  if (!s->as4_session)
  {
    /* Prepare 16-bit AS_PATH (from 32-bit one) in a temporary buffer */
    byte *src = data;
    data = alloca(len);
    len = as_path_32to16(data, src, len);
  }

  return bgp_put_attr(buf, size, BA_AS_PATH, a->flags, data, len);
}

static void
bgp_decode_as_path(struct bgp_parse_state *s, uint code UNUSED, uint flags, byte *data, uint len, ea_list **to)
{
  struct bgp_proto *p = s->proto;
  int as_length = s->as4_session ? 4 : 2;
  int as_confed = p->cf->confederation && p->is_interior;
  char err[128];

  if (!as_path_valid(data, len, as_length, as_confed, err, sizeof(err)))
    WITHDRAW("Malformed AS_PATH attribute - %s", err);

  /* In some circumstances check for initial AS_CONFED_SEQUENCE; RFC 5065 5.0 */
  if (p->is_interior && !p->is_internal &&
      ((len < 2) || (data[0] != AS_PATH_CONFED_SEQUENCE)))
    WITHDRAW("Malformed AS_PATH attribute - %s", "missing initial AS_CONFED_SEQUENCE");

  if (!s->as4_session)
  {
    /* Prepare 32-bit AS_PATH (from 16-bit one) in a temporary buffer */
    byte *src = data;
    data = alloca(2*len);
    len = as_path_16to32(data, src, len);
  }

  bgp_set_attr_data(to, s->pool, BA_AS_PATH, flags, data, len);
}


static int
bgp_encode_next_hop(struct bgp_write_state *s, eattr *a, byte *buf, uint size)
{
  /*
   * The NEXT_HOP attribute is used only in traditional (IPv4) BGP. In MP-BGP,
   * the next hop is encoded as a part of the MP_REACH_NLRI attribute, so we
   * store it and encode it later by AFI-specific hooks.
   */

  if (s->channel->afi == BGP_AF_IPV4)
  {
    ASSERT(a->u.ptr->length == sizeof(ip_addr));

    if (size < (3+4))
      return -1;

    bgp_put_attr_hdr3(buf, BA_NEXT_HOP, a->flags, 4);
    put_ip4(buf+3, ipa_to_ip4( *(ip_addr *) a->u.ptr->data ));

    return 3+4;
  }
  else
  {
    s->mp_next_hop = a;
    return 0;
  }
}

static void
bgp_decode_next_hop(struct bgp_parse_state *s, uint code UNUSED, uint flags UNUSED, byte *data, uint len, ea_list **to UNUSED)
{
  if (len != 4)
    WITHDRAW(BAD_LENGTH, "NEXT_HOP", len);

  /* Semantic checks are done later */
  s->ip_next_hop_len = len;
  s->ip_next_hop_data = data;
}

/* TODO: This function should use AF-specific hook */
static void
bgp_format_next_hop(eattr *a, byte *buf, uint size UNUSED)
{
  ip_addr *nh = (void *) a->u.ptr->data;
  uint len = a->u.ptr->length;

  ASSERT((len == 16) || (len == 32));

  /* in IPv6, we may have two addresses in NEXT HOP */
  if ((len == 16) || ipa_zero(nh[1]))
    bsprintf(buf, "%I", nh[0]);
  else
    bsprintf(buf, "%I %I", nh[0], nh[1]);
}


static void
bgp_decode_med(struct bgp_parse_state *s, uint code UNUSED, uint flags, byte *data, uint len, ea_list **to)
{
  if (len != 4)
    WITHDRAW(BAD_LENGTH, "MULTI_EXIT_DISC", len);

  u32 val = get_u32(data);
  bgp_set_attr_u32(to, s->pool, BA_MULTI_EXIT_DISC, flags, val);
}


static void
bgp_export_local_pref(struct bgp_export_state *s, eattr *a)
{
  if (!s->proto->is_interior)
    UNSET(a);
}

static void
bgp_decode_local_pref(struct bgp_parse_state *s, uint code UNUSED, uint flags, byte *data, uint len, ea_list **to)
{
  if (!s->proto->is_interior)
    DISCARD(BAD_EBGP, "LOCAL_PREF");

  if (len != 4)
    WITHDRAW(BAD_LENGTH, "LOCAL_PREF", len);

  u32 val = get_u32(data);
  bgp_set_attr_u32(to, s->pool, BA_LOCAL_PREF, flags, val);
}


static void
bgp_decode_atomic_aggr(struct bgp_parse_state *s, uint code UNUSED, uint flags, byte *data UNUSED, uint len, ea_list **to)
{
  if (len != 0)
    DISCARD(BAD_LENGTH, "ATOMIC_AGGR", len);

  bgp_set_attr_data(to, s->pool, BA_ATOMIC_AGGR, flags, NULL, 0);
}

static int
bgp_encode_aggregator(struct bgp_write_state *s, eattr *a, byte *buf, uint size)
{
  byte *data = a->u.ptr->data;
  uint len = a->u.ptr->length;

  if (!s->as4_session)
  {
    /* Prepare 16-bit AGGREGATOR (from 32-bit one) in a temporary buffer */
    byte *src = data;
    data = alloca(6);
    len = aggregator_32to16(data, src);
  }

  return bgp_put_attr(buf, size, BA_AGGREGATOR, a->flags, data, len);
}

static void
bgp_decode_aggregator(struct bgp_parse_state *s, uint code UNUSED, uint flags, byte *data, uint len, ea_list **to)
{
  if (len != (s->as4_session ? 8 : 6))
    DISCARD(BAD_LENGTH, "AGGREGATOR", len);

  if (!s->as4_session)
  {
    /* Prepare 32-bit AGGREGATOR (from 16-bit one) in a temporary buffer */
    byte *src = data;
    data = alloca(8);
    len = aggregator_16to32(data, src);
  }

  bgp_set_attr_data(to, s->pool, BA_AGGREGATOR, flags, data, len);
}

static void
bgp_format_aggregator(eattr *a, byte *buf, uint size UNUSED)
{
  byte *data = a->u.ptr->data;

  bsprintf(buf, "%I4 AS%u", get_ip4(data+4), get_u32(data+0));
}


static void
bgp_export_community(struct bgp_export_state *s, eattr *a)
{
  if (a->u.ptr->length == 0)
    UNSET(a);

  a->u.ptr = int_set_sort(s->pool, a->u.ptr);
}

static void
bgp_decode_community(struct bgp_parse_state *s, uint code UNUSED, uint flags, byte *data, uint len, ea_list **to)
{
  if (!len || (len % 4))
    WITHDRAW(BAD_LENGTH, "COMMUNITY", len);

  struct adata *ad = lp_alloc_adata(s->pool, len);
  get_u32s(data, (u32 *) ad->data, len / 4);
  bgp_set_attr_ptr(to, s->pool, BA_COMMUNITY, flags, ad);
}


static void
bgp_export_originator_id(struct bgp_export_state *s, eattr *a)
{
  if (!s->proto->is_internal)
    UNSET(a);
}

static void
bgp_decode_originator_id(struct bgp_parse_state *s, uint code UNUSED, uint flags, byte *data, uint len, ea_list **to)
{
  if (!s->proto->is_internal)
    DISCARD(BAD_EBGP, "ORIGINATOR_ID");

  if (len != 4)
    WITHDRAW(BAD_LENGTH, "ORIGINATOR_ID", len);

  u32 val = get_u32(data);
  bgp_set_attr_u32(to, s->pool, BA_ORIGINATOR_ID, flags, val);
}


static void
bgp_export_cluster_list(struct bgp_export_state *s UNUSED, eattr *a)
{
  if (!s->proto->is_internal)
    UNSET(a);

  if (a->u.ptr->length == 0)
    UNSET(a);
}

static void
bgp_decode_cluster_list(struct bgp_parse_state *s, uint code UNUSED, uint flags, byte *data, uint len, ea_list **to)
{
  if (!s->proto->is_internal)
    DISCARD(BAD_EBGP, "CLUSTER_LIST");

  if (!len || (len % 4))
    WITHDRAW(BAD_LENGTH, "CLUSTER_LIST", len);

  struct adata *ad = lp_alloc_adata(s->pool, len);
  get_u32s(data, (u32 *) ad->data, len / 4);
  bgp_set_attr_ptr(to, s->pool, BA_CLUSTER_LIST, flags, ad);
}

static void
bgp_format_cluster_list(eattr *a, byte *buf, uint size)
{
  /* Truncates cluster lists larger than buflen, probably not a problem */
  int_set_format(a->u.ptr, 0, -1, buf, size);
}


static inline u32
get_af3(byte *buf)
{
  return (get_u16(buf) << 16) | buf[2];
}

static void
bgp_decode_mp_reach_nlri(struct bgp_parse_state *s, uint code UNUSED, uint flags UNUSED, byte *data, uint len, ea_list **to UNUSED)
{
  /*
   *	2 B	MP_REACH_NLRI data - Address Family Identifier
   *	1 B	MP_REACH_NLRI data - Subsequent Address Family Identifier
   *	1 B	MP_REACH_NLRI data - Length of Next Hop Network Address
   *	var	MP_REACH_NLRI data - Network Address of Next Hop
   *	1 B	MP_REACH_NLRI data - Reserved (zero)
   *	var	MP_REACH_NLRI data - Network Layer Reachability Information
   */

  if ((len < 5) || (len < (5 + (uint) data[3])))
    bgp_parse_error(s, 9);

  s->mp_reach_af = get_af3(data);
  s->mp_next_hop_len = data[3];
  s->mp_next_hop_data = data + 4;
  s->mp_reach_len = len - 5 - s->mp_next_hop_len;
  s->mp_reach_nlri = data + 5 + s->mp_next_hop_len;
}


static void
bgp_decode_mp_unreach_nlri(struct bgp_parse_state *s, uint code UNUSED, uint flags UNUSED, byte *data, uint len, ea_list **to UNUSED)
{
  /*
   *	2 B	MP_UNREACH_NLRI data - Address Family Identifier
   *	1 B	MP_UNREACH_NLRI data - Subsequent Address Family Identifier
   *	var	MP_UNREACH_NLRI data - Network Layer Reachability Information
   */

  if (len < 3)
    bgp_parse_error(s, 9);

  s->mp_unreach_af = get_af3(data);
  s->mp_unreach_len = len - 3;
  s->mp_unreach_nlri = data + 3;
}


static void
bgp_export_ext_community(struct bgp_export_state *s, eattr *a)
{
  if (a->u.ptr->length == 0)
    UNSET(a);

  a->u.ptr = ec_set_sort(s->pool, a->u.ptr);
}

static void
bgp_decode_ext_community(struct bgp_parse_state *s, uint code UNUSED, uint flags, byte *data, uint len, ea_list **to)
{
  if (!len || (len % 8))
    WITHDRAW(BAD_LENGTH, "EXT_COMMUNITY", len);

  struct adata *ad = lp_alloc_adata(s->pool, len);
  get_u32s(data, (u32 *) ad->data, len / 4);
  bgp_set_attr_ptr(to, s->pool, BA_EXT_COMMUNITY, flags, ad);
}


static void
bgp_decode_as4_aggregator(struct bgp_parse_state *s, uint code UNUSED, uint flags, byte *data, uint len, ea_list **to)
{
  if (s->as4_session)
    DISCARD(NEW_BGP, "AS4_AGGREGATOR");

  if (len != 8)
    DISCARD(BAD_LENGTH, "AS4_AGGREGATOR", len);

  bgp_set_attr_data(to, s->pool, BA_AS4_AGGREGATOR, flags, data, len);
}

static void
bgp_decode_as4_path(struct bgp_parse_state *s, uint code UNUSED, uint flags, byte *data, uint len, ea_list **to)
{
  char err[128];

  if (s->as4_session)
    DISCARD(NEW_BGP, "AS4_PATH");

  if (len < 6)
    DISCARD(BAD_LENGTH, "AS4_PATH", len);

  if (!as_path_valid(data, len, 4, 1, err, sizeof(err)))
    DISCARD("Malformed AS4_PATH attribute - %s", err);

  struct adata *a = lp_alloc_adata(s->pool, len);
  memcpy(a->data, data, len);

  /* AS_CONFED* segments are invalid in AS4_PATH; RFC 6793 6 */
  if (as_path_contains_confed(a))
  {
    REPORT("Discarding AS_CONFED* segment from AS4_PATH attribute");
    a = as_path_strip_confed(s->pool, a);
  }

  bgp_set_attr_ptr(to, s->pool, BA_AS4_PATH, flags, a);
}

static void
bgp_export_large_community(struct bgp_export_state *s, eattr *a)
{
  if (a->u.ptr->length == 0)
    UNSET(a);

  a->u.ptr = lc_set_sort(s->pool, a->u.ptr);
}

static void
bgp_decode_large_community(struct bgp_parse_state *s, uint code UNUSED, uint flags, byte *data, uint len, ea_list **to)
{
  if (!len || (len % 12))
    WITHDRAW(BAD_LENGTH, "LARGE_COMMUNITY", len);

  struct adata *ad = lp_alloc_adata(s->pool, len);
  get_u32s(data, (u32 *) ad->data, len / 4);
  bgp_set_attr_ptr(to, s->pool, BA_LARGE_COMMUNITY, flags, ad);
}

static inline void
bgp_decode_unknown(struct bgp_parse_state *s, uint code, uint flags, byte *data, uint len, ea_list **to)
{
  bgp_set_attr_data(to, s->pool, code, flags, data, len);
}


/*
 *	Attribute table
 */

static const struct bgp_attr_desc bgp_attr_table[] = {
  [BA_ORIGIN] = {
    .name = "origin",
    .type = EAF_TYPE_INT,
    .flags = BAF_TRANSITIVE,
    .export = bgp_export_origin,
    .encode = bgp_encode_u8,
    .decode = bgp_decode_origin,
    .format = bgp_format_origin,
  },
  [BA_AS_PATH] = {
    .name = "as_path",
    .type = EAF_TYPE_AS_PATH,
    .flags = BAF_TRANSITIVE,
    .encode = bgp_encode_as_path,
    .decode = bgp_decode_as_path,
  },
  [BA_NEXT_HOP] = {
    .name = "next_hop",
    .type = EAF_TYPE_IP_ADDRESS,
    .flags = BAF_TRANSITIVE,
    .encode = bgp_encode_next_hop,
    .decode = bgp_decode_next_hop,
    .format = bgp_format_next_hop,
  },
  [BA_MULTI_EXIT_DISC] = {
    .name = "med",
    .type = EAF_TYPE_INT,
    .flags = BAF_OPTIONAL,
    .encode = bgp_encode_u32,
    .decode = bgp_decode_med,
  },
  [BA_LOCAL_PREF] = {
    .name = "local_pref",
    .type = EAF_TYPE_INT,
    .flags = BAF_TRANSITIVE,
    .export = bgp_export_local_pref,
    .encode = bgp_encode_u32,
    .decode = bgp_decode_local_pref,
  },
  [BA_ATOMIC_AGGR] = {
    .name = "atomic_aggr",
    .type = EAF_TYPE_OPAQUE,
    .flags = BAF_TRANSITIVE,
    .encode = bgp_encode_raw,
    .decode = bgp_decode_atomic_aggr,
  },
  [BA_AGGREGATOR] = {
    .name = "aggregator",
    .type = EAF_TYPE_OPAQUE,
    .flags = BAF_OPTIONAL | BAF_TRANSITIVE,
    .encode = bgp_encode_aggregator,
    .decode = bgp_decode_aggregator,
    .format = bgp_format_aggregator,
  },
  [BA_COMMUNITY] = {
    .name = "community",
    .type = EAF_TYPE_INT_SET,
    .flags = BAF_OPTIONAL | BAF_TRANSITIVE,
    .export = bgp_export_community,
    .encode = bgp_encode_u32s,
    .decode = bgp_decode_community,
  },
  [BA_ORIGINATOR_ID] = {
    .name = "originator_id",
    .type = EAF_TYPE_ROUTER_ID,
    .flags = BAF_OPTIONAL,
    .export = bgp_export_originator_id,
    .encode = bgp_encode_u32,
    .decode = bgp_decode_originator_id,
  },
  [BA_CLUSTER_LIST] = {
    .name = "cluster_list",
    .type = EAF_TYPE_INT_SET,
    .flags = BAF_OPTIONAL,
    .export = bgp_export_cluster_list,
    .encode = bgp_encode_u32s,
    .decode = bgp_decode_cluster_list,
    .format = bgp_format_cluster_list,
  },
  [BA_MP_REACH_NLRI] = {
    .name = "mp_reach_nlri",
    .type = EAF_TYPE_OPAQUE,
    .flags = BAF_OPTIONAL,
    .decode = bgp_decode_mp_reach_nlri,
  },
  [BA_MP_UNREACH_NLRI] = {
    .name = "mp_unreach_nlri",
    .type = EAF_TYPE_OPAQUE,
    .flags = BAF_OPTIONAL,
    .decode = bgp_decode_mp_unreach_nlri,
  },
  [BA_EXT_COMMUNITY] = {
    .name = "ext_community",
    .type = EAF_TYPE_EC_SET,
    .flags = BAF_OPTIONAL | BAF_TRANSITIVE,
    .export = bgp_export_ext_community,
    .encode = bgp_encode_u32s,
    .decode = bgp_decode_ext_community,
  },
  [BA_AS4_PATH] = {
    .name = "as4_path",
    .type = EAF_TYPE_AS_PATH,
    .flags = BAF_OPTIONAL | BAF_TRANSITIVE,
    .encode = bgp_encode_raw,
    .decode = bgp_decode_as4_path,
  },
  [BA_AS4_AGGREGATOR] = {
    .name = "as4_aggregator",
    .type = EAF_TYPE_OPAQUE,
    .flags = BAF_OPTIONAL | BAF_TRANSITIVE,
    .encode = bgp_encode_raw,
    .decode = bgp_decode_as4_aggregator,
    .format = bgp_format_aggregator,
  },
  [BA_LARGE_COMMUNITY] = {
    .name = "large_community",
    .type = EAF_TYPE_LC_SET,
    .flags = BAF_OPTIONAL | BAF_TRANSITIVE,
    .export = bgp_export_large_community,
    .encode = bgp_encode_u32s,
    .decode = bgp_decode_large_community,
  },
};

static inline int
bgp_attr_known(uint code)
{
  return (code < ARRAY_SIZE(bgp_attr_table)) && bgp_attr_table[code].name;
}


/*
 *	Attribute export
 */

static inline void
bgp_export_attr(struct bgp_export_state *s, eattr *a, ea_list *to)
{
  if (EA_PROTO(a->id) != EAP_BGP)
    return;

  uint code = EA_ID(a->id);

  if (bgp_attr_known(code))
  {
    const struct bgp_attr_desc *desc = &bgp_attr_table[code];

    /* The flags might have been zero if the attr was added by filters */
    a->flags = (a->flags & BAF_PARTIAL) | desc->flags;

    /* Set partial bit if new opt-trans attribute is attached to non-local route */
    if ((s->src != NULL) && (a->type & EAF_ORIGINATED) &&
	(a->flags & BAF_OPTIONAL) && (a->flags & BAF_TRANSITIVE))
      a->flags |= BAF_PARTIAL;

    /* Call specific hook */
    CALL(desc->export, s, a);

    /* Attribute might become undefined in hook */
    if ((a->type & EAF_TYPE_MASK) == EAF_TYPE_UNDEF)
      return;
  }
  else
  {
    /* Don't re-export unknown non-transitive attributes */
    if (!(a->flags & BAF_TRANSITIVE))
      return;

    a->flags |= BAF_PARTIAL;
  }

  /* Append updated attribute */
  to->attrs[to->count++] = *a;
}

/**
 * bgp_export_attrs - export BGP attributes
 * @s: BGP export state
 * @attrs: a list of extended attributes
 *
 * The bgp_export_attrs() function takes a list of attributes and merges it to
 * one newly allocated and sorted segment. Attributes are validated and
 * normalized by type-specific export hooks and attribute flags are updated.
 * Some attributes may be eliminated (e.g. unknown non-tranitive attributes, or
 * empty community sets).
 *
 * Result: one sorted attribute list segment, or NULL if attributes are unsuitable.
 */
static inline ea_list *
bgp_export_attrs(struct bgp_export_state *s, ea_list *attrs)
{
  /* Merge the attribute list */
  ea_list *new = lp_alloc(s->pool, ea_scan(attrs));
  ea_merge(attrs, new);
  ea_sort(new);

  uint i, count;
  count = new->count;
  new->count = 0;

  /* Export each attribute */
  for (i = 0; i < count; i++)
    bgp_export_attr(s, &new->attrs[i], new);

  if (s->err_withdraw)
    return NULL;

  return new;

}


/*
 *	Attribute encoding
 */

static inline int
bgp_encode_attr(struct bgp_write_state *s, eattr *a, byte *buf, uint size)
{
  ASSERT(EA_PROTO(a->id) == EAP_BGP);

  uint code = EA_ID(a->id);

  if (bgp_attr_known(code))
    return bgp_attr_table[code].encode(s, a, buf, size);
  else
    return bgp_encode_raw(s, a, buf, size);
}

/**
 * bgp_encode_attrs - encode BGP attributes
 * @s: BGP write state
 * @attrs: a list of extended attributes
 * @buf: buffer
 * @end: buffer end
 *
 * The bgp_encode_attrs() function takes a list of extended attributes
 * and converts it to its BGP representation (a part of an Update message).
 *
 * Result: Length of the attribute block generated or -1 if not enough space.
 */
int
bgp_encode_attrs(struct bgp_write_state *s, ea_list *attrs, byte *buf, byte *end)
{
  byte *pos = buf;
  int i, len;

  for (i = 0; i < attrs->count; i++)
  {
    len = bgp_encode_attr(s, &attrs->attrs[i], pos, end - pos);

    if (len < 0)
      return -1;

    pos += len;
  }

  return pos - buf;
}


/*
 *	Attribute decoding
 */

static void bgp_process_as4_attrs(ea_list **attrs, struct linpool *pool);

static inline int
bgp_as_path_loopy(struct bgp_proto *p, ea_list *attrs, u32 asn)
{
  eattr *e = bgp_find_attr(attrs, BA_AS_PATH);
  int num = p->cf->allow_local_as + 1;
  return (e && (num > 0) && as_path_contains(e->u.ptr, asn, num));
}

static inline int
bgp_originator_id_loopy(struct bgp_proto *p, ea_list *attrs)
{
  eattr *e = bgp_find_attr(attrs, BA_ORIGINATOR_ID);
  return (e && (e->u.data == p->local_id));
}

static inline int
bgp_cluster_list_loopy(struct bgp_proto *p, ea_list *attrs)
{
  eattr *e = bgp_find_attr(attrs, BA_CLUSTER_LIST);
  return (e && int_set_contains(e->u.ptr, p->rr_cluster_id));
}

static inline void
bgp_decode_attr(struct bgp_parse_state *s, uint code, uint flags, byte *data, uint len, ea_list **to)
{
  /* Handle duplicate attributes; RFC 7606 3 (g) */
  if (BIT32_TEST(s->attrs_seen, code))
  {
    if ((code == BA_MP_REACH_NLRI) || (code == BA_MP_UNREACH_NLRI))
      bgp_parse_error(s, 1);
    else
      DISCARD("Discarding duplicate attribute (code %u)", code);
  }
  BIT32_SET(s->attrs_seen, code);

  if (bgp_attr_known(code))
  {
    const struct bgp_attr_desc *desc = &bgp_attr_table[code];

    /* Handle conflicting flags; RFC 7606 3 (c) */
    if ((flags ^ desc->flags) & (BAF_OPTIONAL | BAF_TRANSITIVE))
      WITHDRAW("Malformed %s attribute - conflicting flags (%02x)", desc->name, flags);

    desc->decode(s, code, flags, data, len, to);
  }
  else /* Unknown attribute */
  {
    if (!(flags & BAF_OPTIONAL))
      WITHDRAW("Unknown attribute (code %u) - conflicting flags (%02x)", code, flags);

    bgp_decode_unknown(s, code, flags, data, len, to);
  }
}

/**
 * bgp_decode_attrs - check and decode BGP attributes
 * @s: BGP parse state
 * @data: start of attribute block
 * @len: length of attribute block
 *
 * This function takes a BGP attribute block (a part of an Update message), checks
 * its consistency and converts it to a list of BIRD route attributes represented
 * by an (uncached) &rta.
 */
ea_list *
bgp_decode_attrs(struct bgp_parse_state *s, byte *data, uint len)
{
  struct bgp_proto *p = s->proto;
  ea_list *attrs = NULL;
  uint code, flags, alen;
  byte *pos = data;

  /* Parse the attributes */
  while (len)
  {
    alen = 0;

    /* Read attribute type */
    if (len < 2)
      goto framing_error;
    flags = pos[0];
    code = pos[1];
    ADVANCE(pos, len, 2);

    /* Read attribute length */
    if (flags & BAF_EXT_LEN)
    {
      if (len < 2)
	goto framing_error;
      alen = get_u16(pos);
      ADVANCE(pos, len, 2);
    }
    else
    {
      if (len < 1)
	goto framing_error;
      alen = *pos;
      ADVANCE(pos, len, 1);
    }

    if (alen > len)
      goto framing_error;

    DBG("Attr %02x %02x %u\n", code, flags, alen);

    bgp_decode_attr(s, code, flags, pos, alen, &attrs);
    ADVANCE(pos, len, alen);
  }

  if (s->err_withdraw)
    goto withdraw;

  /* If there is no reachability NLRI, we are finished */
  if (!s->ip_reach_len && !s->mp_reach_len)
    return NULL;


  /* Handle missing mandatory attributes; RFC 7606 3 (d) */
  if (!BIT32_TEST(s->attrs_seen, BA_ORIGIN))
  { REPORT(NO_MANDATORY, "ORIGIN"); goto withdraw; }

  if (!BIT32_TEST(s->attrs_seen, BA_AS_PATH))
  { REPORT(NO_MANDATORY, "AS_PATH"); goto withdraw; }

  /* When receiving attributes from non-AS4-aware BGP speaker, we have to
     reconstruct AS_PATH and AGGREGATOR attributes; RFC 6793 4.2.3 */
  if (!p->as4_session)
    bgp_process_as4_attrs(&attrs, s->pool);

  /* Reject routes with our ASN in AS_PATH attribute */
  if (bgp_as_path_loopy(p, attrs, p->local_as))
    goto withdraw;

  /* Reject routes with our Confederation ID in AS_PATH attribute; RFC 5065 4.0 */
  if ((p->public_as != p->local_as) && bgp_as_path_loopy(p, attrs, p->public_as))
    goto withdraw;

  /* Reject routes with our Router ID in ORIGINATOR_ID attribute; RFC 4456 8 */
  if (p->is_internal && bgp_originator_id_loopy(p, attrs))
    goto withdraw;

  /* Reject routes with our Cluster ID in CLUSTER_LIST attribute; RFC 4456 8 */
  if (p->rr_client && bgp_cluster_list_loopy(p, attrs))
    goto withdraw;

  /* If there is no local preference, define one */
  if (!BIT32_TEST(s->attrs_seen, BA_LOCAL_PREF))
    bgp_set_attr_u32(&attrs, s->pool, BA_LOCAL_PREF, 0, p->cf->default_local_pref);

  return attrs;


framing_error:
  /* RFC 7606 4 - handle attribute framing errors */
  REPORT("Malformed attribute list - framing error (%u/%u) at %d",
	 alen, len, (int) (pos - s->attrs));

withdraw:
  /* RFC 7606 5.2 - handle missing NLRI during errors */
  if (!s->ip_reach_len && !s->mp_reach_len)
    bgp_parse_error(s, 1);

  s->err_withdraw = 1;
  return NULL;
}


/*
 *	Route bucket hash table
 */

#define RBH_KEY(b)		b->eattrs, b->hash
#define RBH_NEXT(b)		b->next
#define RBH_EQ(a1,h1,a2,h2)	h1 == h2 && ea_same(a1, a2)
#define RBH_FN(a,h)		h

#define RBH_REHASH		bgp_rbh_rehash
#define RBH_PARAMS		/8, *2, 2, 2, 8, 20


HASH_DEFINE_REHASH_FN(RBH, struct bgp_bucket)

void
bgp_init_bucket_table(struct bgp_channel *c)
{
  HASH_INIT(c->bucket_hash, c->pool, 8);

  init_list(&c->bucket_queue);
  c->withdraw_bucket = NULL;
}

static struct bgp_bucket *
bgp_get_bucket(struct bgp_channel *c, ea_list *new)
{
  /* Hash and lookup */
  u32 hash = ea_hash(new);
  struct bgp_bucket *b = HASH_FIND(c->bucket_hash, RBH, new, hash);

  if (b)
    return b;

  uint ea_size = sizeof(ea_list) + new->count * sizeof(eattr);
  uint ea_size_aligned = BIRD_ALIGN(ea_size, CPU_STRUCT_ALIGN);
  uint size = sizeof(struct bgp_bucket) + ea_size_aligned;
  uint i;
  byte *dest;

  /* Gather total size of non-inline attributes */
  for (i = 0; i < new->count; i++)
  {
    eattr *a = &new->attrs[i];

    if (!(a->type & EAF_EMBEDDED))
      size += BIRD_ALIGN(sizeof(struct adata) + a->u.ptr->length, CPU_STRUCT_ALIGN);
  }

  /* Create the bucket */
  b = mb_alloc(c->pool, size);
  init_list(&b->prefixes);
  b->hash = hash;

  /* Copy list of extended attributes */
  memcpy(b->eattrs, new, ea_size);
  dest = ((byte *) b->eattrs) + ea_size_aligned;

  /* Copy values of non-inline attributes */
  for (i = 0; i < new->count; i++)
  {
    eattr *a = &b->eattrs->attrs[i];

    if (!(a->type & EAF_EMBEDDED))
    {
      struct adata *oa = a->u.ptr;
      struct adata *na = (struct adata *) dest;
      memcpy(na, oa, sizeof(struct adata) + oa->length);
      a->u.ptr = na;
      dest += BIRD_ALIGN(sizeof(struct adata) + na->length, CPU_STRUCT_ALIGN);
    }
  }

  /* Insert the bucket to send queue and bucket hash */
  add_tail(&c->bucket_queue, &b->send_node);
  HASH_INSERT2(c->bucket_hash, RBH, c->pool, b);

  return b;
}

static struct bgp_bucket *
bgp_get_withdraw_bucket(struct bgp_channel *c)
{
  if (!c->withdraw_bucket)
  {
    c->withdraw_bucket = mb_allocz(c->pool, sizeof(struct bgp_bucket));
    init_list(&c->withdraw_bucket->prefixes);
  }

  return c->withdraw_bucket;
}

void
bgp_free_bucket(struct bgp_channel *c, struct bgp_bucket *b)
{
  rem_node(&b->send_node);
  HASH_REMOVE2(c->bucket_hash, RBH, c->pool, b);
  mb_free(b);
}

void
bgp_defer_bucket(struct bgp_channel *c, struct bgp_bucket *b)
{
  rem_node(&b->send_node);
  add_tail(&c->bucket_queue, &b->send_node);
}

void
bgp_withdraw_bucket(struct bgp_channel *c, struct bgp_bucket *b)
{
  struct bgp_proto *p = (void *) c->c.proto;
  struct bgp_bucket *wb = bgp_get_withdraw_bucket(c);

  log(L_ERR "%s: Attribute list too long", p->p.name);
  while (!EMPTY_LIST(b->prefixes))
  {
    struct bgp_prefix *px = HEAD(b->prefixes);

    log(L_ERR "%s: - withdrawing %N", p->p.name, &px->net);
    rem_node(&px->buck_node);
    add_tail(&wb->prefixes, &px->buck_node);
  }
}


/*
 *	Prefix hash table
 */

#define PXH_KEY(px)		px->net, px->path_id, px->hash
#define PXH_NEXT(px)		px->next
#define PXH_EQ(n1,i1,h1,n2,i2,h2) h1 == h2 && i1 == i2 && net_equal(n1, n2)
#define PXH_FN(n,i,h)		h

#define PXH_REHASH		bgp_pxh_rehash
#define PXH_PARAMS		/8, *2, 2, 2, 8, 20


HASH_DEFINE_REHASH_FN(PXH, struct bgp_prefix)

void
bgp_init_prefix_table(struct bgp_channel *c)
{
  HASH_INIT(c->prefix_hash, c->pool, 8);

  uint alen = net_addr_length[c->c.net_type];
  c->prefix_slab = alen ? sl_new(c->pool, sizeof(struct bgp_prefix) + alen) : NULL;
}

void
bgp_free_prefix_table(struct bgp_proto *p)
{
  HASH_FREE(p->prefix_hash);

  rfree(p->prefix_slab);
  p->prefix_slab = NULL;
}

static struct bgp_prefix *
bgp_get_prefix(struct bgp_channel *c, net_addr *net, u32 path_id)
{
  u32 hash = net_hash(net) ^ u32_hash(path_id);
  struct bgp_prefix *px = HASH_FIND(c->prefix_hash, PXH, net, path_id, hash);

  if (px)
  {
    rem_node(&px->buck_node);
    return px;
  }

  if (c->prefix_slab)
    px = sl_alloc(c->prefix_slab);
  else
    px = mb_alloc(c->pool, sizeof(struct bgp_prefix) + net->length);

  px->buck_node.next = NULL;
  px->buck_node.prev = NULL;
  px->hash = hash;
  px->path_id = path_id;
  net_copy(px->net, net);

  HASH_INSERT2(c->prefix_hash, PXH, c->pool, px);

  return px;
}

void
bgp_free_prefix(struct bgp_channel *c, struct bgp_prefix *px)
{
  rem_node(&px->buck_node);
  HASH_REMOVE2(c->prefix_hash, PXH, c->pool, px);

  if (c->prefix_slab)
    sl_free(c->prefix_slab, px);
  else
    mb_free(px);
}


/*
 *	BGP protocol glue
 */

int
bgp_import_control(struct proto *P, rte **new, ea_list **attrs UNUSED, struct linpool *pool UNUSED)
{
  rte *e = *new;
  struct proto *SRC = e->attrs->src->proto;
  struct bgp_proto *p = (struct bgp_proto *) P;
  struct bgp_proto *src = (SRC->proto == &proto_bgp) ? (struct bgp_proto *) SRC : NULL;

  /* Reject our routes */
  if (src == p)
    return -1;

  /* Accept non-BGP routes */
  if (src == NULL)
    return 0;

  // XXXX: Check next hop AF

  /* IBGP route reflection, RFC 4456 */
  if (p->is_internal && src->is_internal && (p->local_as == src->local_as))
  {
    /* Rejected unless configured as route reflector */
    if (!p->rr_client && !src->rr_client)
      return -1;

    /* Generally, this should be handled when path is received, but we check it
       also here as rr_cluster_id may be undefined or different in src. */
    if (p->rr_cluster_id && bgp_cluster_list_loopy(p, e->attrs->eattrs))
      return -1;
  }

  /* Handle well-known communities, RFC 1997 */
  struct eattr *c;
  if (p->cf->interpret_communities &&
      (c = ea_find(e->attrs->eattrs, EA_CODE(EAP_BGP, BA_COMMUNITY))))
  {
    struct adata *d = c->u.ptr;

    /* Do not export anywhere */
    if (int_set_contains(d, BGP_COMM_NO_ADVERTISE))
      return -1;

    /* Do not export outside of AS (or member-AS) */
    if (!p->is_internal && int_set_contains(d, BGP_COMM_NO_EXPORT_SUBCONFED))
      return -1;

    /* Do not export outside of AS (or confederation) */
    if (!p->is_interior && int_set_contains(d, BGP_COMM_NO_EXPORT))
      return -1;
  }

  return 0;
}

<<<<<<< HEAD
static adata null_adata;	/* adata of length 0 */
=======
static inline void
bgp_cluster_list_prepend(rte *e, ea_list **attrs, struct linpool *pool, u32 cid)
{
  eattr *a = ea_find(e->attrs->eattrs, EA_CODE(EAP_BGP, BA_CLUSTER_LIST));
  bgp_attach_attr(attrs, pool, BA_CLUSTER_LIST, (uintptr_t) int_set_prepend(pool, a ? a->u.ptr : NULL, cid));
}
>>>>>>> da65a3d8

static ea_list *
bgp_update_attrs(struct bgp_proto *p, struct bgp_channel *c, rte *e, ea_list *attrs0, struct linpool *pool)
{
  struct proto *SRC = e->attrs->src->proto;
  struct bgp_proto *src = (SRC->proto == &proto_bgp) ? (void *) SRC : NULL;
  struct bgp_export_state s = { .proto = p, .channel =c, .pool = pool, .src = src, .route = e };
  ea_list *attrs = attrs0;
  eattr *a;
  adata *ad;

  /* ORIGIN attribute - mandatory, attach if missing */
  if (! bgp_find_attr(attrs0, BA_ORIGIN))
    bgp_set_attr_u32(&attrs, pool, BA_ORIGIN, 0, src ? ORIGIN_INCOMPLETE : ORIGIN_IGP);

  /* AS_PATH attribute - mandatory */
  a = bgp_find_attr(attrs0, BA_AS_PATH);
  ad = a ? a->u.ptr : &null_adata;

  /* AS_PATH attribute - strip AS_CONFED* segments outside confederation */
  if ((!p->cf->confederation || !p->is_interior) && as_path_contains_confed(ad))
    ad = as_path_strip_confed(pool, ad);

  /* AS_PATH attribute - keep or prepend ASN */
  if (p->is_internal ||
      (p->rs_client && src && src->rs_client))
  {
    /* IBGP or route server -> just ensure there is one */
    if (!a)
      bgp_set_attr_ptr(&attrs, pool, BA_AS_PATH, 0, &null_adata);
  }
  else if (p->is_interior)
  {
    /* Confederation -> prepend ASN as AS_CONFED_SEQUENCE */
    ad = as_path_prepend2(pool, ad, AS_PATH_CONFED_SEQUENCE, p->public_as);
    bgp_set_attr_ptr(&attrs, pool, BA_AS_PATH, 0, ad);
  }
  else /* Regular EBGP (no RS, no confederation) */
  {
    /* Regular EBGP -> prepend ASN as regular sequence */
    ad = as_path_prepend2(pool, ad, AS_PATH_SEQUENCE, p->public_as);
    bgp_set_attr_ptr(&attrs, pool, BA_AS_PATH, 0, ad);

    /* MULTI_EXIT_DESC attribute - accept only if set in export filter */
    a = bgp_find_attr(attrs0, BA_MULTI_EXIT_DISC);
    if (a && !(a->type & EAF_FRESH))
      bgp_unset_attr(&attrs, pool, BA_MULTI_EXIT_DISC);
  }

  /* NEXT_HOP attribute - delegated to AF-specific hook */
  a = bgp_find_attr(attrs0, BA_NEXT_HOP);
  bgp_update_next_hop(&s, a, &attrs);

  /* LOCAL_PREF attribute - required for IBGP, attach if missing */
  if (p->is_interior && ! bgp_find_attr(attrs0, BA_LOCAL_PREF))
    bgp_set_attr_u32(&attrs, pool, BA_LOCAL_PREF, 0, p->cf->default_local_pref);

  /* IBGP route reflection, RFC 4456 */
  if (src && src->is_internal && p->is_internal && (src->local_as == p->local_as))
  {
    /* ORIGINATOR_ID attribute - attach if not already set */
    if (! bgp_find_attr(attrs0, BA_ORIGINATOR_ID))
      bgp_set_attr_u32(&attrs, pool, BA_ORIGINATOR_ID, 0, src->remote_id);

    /* CLUSTER_LIST attribute - prepend cluster ID */
    a = bgp_find_attr(attrs0, BA_CLUSTER_LIST);
    ad = a ? a->u.ptr : NULL;

    /* Prepend src cluster ID */
    if (src->rr_cluster_id)
      ad = int_set_add(pool, ad, src->rr_cluster_id);

    /* Prepend dst cluster ID if src and dst clusters are different */
    if (p->rr_cluster_id && (src->rr_cluster_id != p->rr_cluster_id))
      ad = int_set_add(pool, ad, p->rr_cluster_id);

    /* Should be at least one prepended cluster ID */
    bgp_set_attr_ptr(&attrs, pool, BA_CLUSTER_LIST, 0, ad);
  }

  /* AS4_* transition attributes, RFC 6793 4.2.2 */
  if (! p->as4_session)
  {
    a = bgp_find_attr(attrs, BA_AS_PATH);
    if (a && as_path_contains_as4(a->u.ptr))
    {
      bgp_set_attr_ptr(&attrs, pool, BA_AS_PATH, 0, as_path_to_old(pool, a->u.ptr));
      bgp_set_attr_ptr(&attrs, pool, BA_AS4_PATH, 0, as_path_strip_confed(pool, a->u.ptr));
    }

    a = bgp_find_attr(attrs, BA_AGGREGATOR);
    if (a && aggregator_contains_as4(a->u.ptr))
    {
      bgp_set_attr_ptr(&attrs, pool, BA_AGGREGATOR, 0, aggregator_to_old(pool, a->u.ptr));
      bgp_set_attr_ptr(&attrs, pool, BA_AS4_AGGREGATOR, 0, a->u.ptr);
    }
  }

  /*
   * Presence of mandatory attributes ORIGIN and AS_PATH is ensured by above
   * conditions. Presence and validity of quasi-mandatory NEXT_HOP attribute
   * should be checked in AF-specific hooks.
   */

  /* Apply per-attribute export hooks for validatation and normalization */
  return bgp_export_attrs(&s, attrs);
}

void
bgp_rt_notify(struct proto *P, struct channel *C, net *n, rte *new, rte *old, ea_list *attrs)
{
  struct bgp_proto *p = (void *) P;
  struct bgp_channel *c = (void *) C;
  struct bgp_bucket *buck;
  struct bgp_prefix *px;
  u32 path;

  if (new)
  {
    attrs = bgp_update_attrs(p, c, new, attrs, bgp_linpool);

    /* If attributes are invalid, we fail back to withdraw */
    buck = attrs ? bgp_get_bucket(c, attrs) : bgp_get_withdraw_bucket(c);
    path = new->attrs->src->global_id;

    lp_flush(bgp_linpool);
  }
  else
  {
    buck = bgp_get_withdraw_bucket(c);
    path = old->attrs->src->global_id;
  }

  px = bgp_get_prefix(c, n->n.addr, c->add_path_tx ? path : 0);
  add_tail(&buck->prefixes, &px->buck_node);

  bgp_schedule_packet(p->conn, c, PKT_UPDATE);
}


static inline u32
bgp_get_neighbor(rte *r)
{
  eattr *e = ea_find(r->attrs->eattrs, EA_CODE(EAP_BGP, BA_AS_PATH));
  u32 as;

  if (e && as_path_get_first_regular(e->u.ptr, &as))
    return as;

  /* If AS_PATH is not defined, we treat rte as locally originated */
  struct bgp_proto *p = (void *) r->attrs->src->proto;
  return p->cf->confederation ?: p->local_as;
}

static inline int
rte_resolvable(rte *rt)
{
  int rd = rt->attrs->dest;
  return (rd == RTD_ROUTER) || (rd == RTD_DEVICE) || (rd == RTD_MULTIPATH);
}

int
bgp_rte_better(rte *new, rte *old)
{
  struct bgp_proto *new_bgp = (struct bgp_proto *) new->attrs->src->proto;
  struct bgp_proto *old_bgp = (struct bgp_proto *) old->attrs->src->proto;
  eattr *x, *y;
  u32 n, o;

  /* Skip suppressed routes (see bgp_rte_recalculate()) */
  n = new->u.bgp.suppressed;
  o = old->u.bgp.suppressed;
  if (n > o)
    return 0;
  if (n < o)
    return 1;

  /* RFC 4271 9.1.2.1. Route resolvability test */
  n = rte_resolvable(new);
  o = rte_resolvable(old);
  if (n > o)
    return 1;
  if (n < o)
    return 0;

  /* Start with local preferences */
  x = ea_find(new->attrs->eattrs, EA_CODE(EAP_BGP, BA_LOCAL_PREF));
  y = ea_find(old->attrs->eattrs, EA_CODE(EAP_BGP, BA_LOCAL_PREF));
  n = x ? x->u.data : new_bgp->cf->default_local_pref;
  o = y ? y->u.data : old_bgp->cf->default_local_pref;
  if (n > o)
    return 1;
  if (n < o)
    return 0;

  /* RFC 4271 9.1.2.2. a)  Use AS path lengths */
  if (new_bgp->cf->compare_path_lengths || old_bgp->cf->compare_path_lengths)
  {
    x = ea_find(new->attrs->eattrs, EA_CODE(EAP_BGP, BA_AS_PATH));
    y = ea_find(old->attrs->eattrs, EA_CODE(EAP_BGP, BA_AS_PATH));
    n = x ? as_path_getlen(x->u.ptr) : AS_PATH_MAXLEN;
    o = y ? as_path_getlen(y->u.ptr) : AS_PATH_MAXLEN;
    if (n < o)
      return 1;
    if (n > o)
      return 0;
  }

  /* RFC 4271 9.1.2.2. b) Use origins */
  x = ea_find(new->attrs->eattrs, EA_CODE(EAP_BGP, BA_ORIGIN));
  y = ea_find(old->attrs->eattrs, EA_CODE(EAP_BGP, BA_ORIGIN));
  n = x ? x->u.data : ORIGIN_INCOMPLETE;
  o = y ? y->u.data : ORIGIN_INCOMPLETE;
  if (n < o)
    return 1;
  if (n > o)
    return 0;

  /* RFC 4271 9.1.2.2. c) Compare MED's */
  /* Proper RFC 4271 path selection cannot be interpreted as finding
   * the best path in some ordering. It is implemented partially in
   * bgp_rte_recalculate() when deterministic_med option is
   * active. Without that option, the behavior is just an
   * approximation, which in specific situations may lead to
   * persistent routing loops, because it is nondeterministic - it
   * depends on the order in which routes appeared. But it is also the
   * same behavior as used by default in Cisco routers, so it is
   * probably not a big issue.
   */
  if (new_bgp->cf->med_metric || old_bgp->cf->med_metric ||
      (bgp_get_neighbor(new) == bgp_get_neighbor(old)))
  {
    x = ea_find(new->attrs->eattrs, EA_CODE(EAP_BGP, BA_MULTI_EXIT_DISC));
    y = ea_find(old->attrs->eattrs, EA_CODE(EAP_BGP, BA_MULTI_EXIT_DISC));
    n = x ? x->u.data : new_bgp->cf->default_med;
    o = y ? y->u.data : old_bgp->cf->default_med;
    if (n < o)
      return 1;
    if (n > o)
      return 0;
  }

  /* RFC 4271 9.1.2.2. d) Prefer external peers */
  if (new_bgp->is_interior > old_bgp->is_interior)
    return 0;
  if (new_bgp->is_interior < old_bgp->is_interior)
    return 1;

  /* RFC 4271 9.1.2.2. e) Compare IGP metrics */
  n = new_bgp->cf->igp_metric ? new->attrs->igp_metric : 0;
  o = old_bgp->cf->igp_metric ? old->attrs->igp_metric : 0;
  if (n < o)
    return 1;
  if (n > o)
    return 0;

  /* RFC 4271 9.1.2.2. f) Compare BGP identifiers */
  /* RFC 4456 9. a) Use ORIGINATOR_ID instead of local neighbor ID */
  x = ea_find(new->attrs->eattrs, EA_CODE(EAP_BGP, BA_ORIGINATOR_ID));
  y = ea_find(old->attrs->eattrs, EA_CODE(EAP_BGP, BA_ORIGINATOR_ID));
  n = x ? x->u.data : new_bgp->remote_id;
  o = y ? y->u.data : old_bgp->remote_id;

  /* RFC 5004 - prefer older routes */
  /* (if both are external and from different peer) */
  if ((new_bgp->cf->prefer_older || old_bgp->cf->prefer_older) &&
      !new_bgp->is_internal && n != o)
    return 0;

  /* rest of RFC 4271 9.1.2.2. f) */
  if (n < o)
    return 1;
  if (n > o)
    return 0;

  /* RFC 4456 9. b) Compare cluster list lengths */
  x = ea_find(new->attrs->eattrs, EA_CODE(EAP_BGP, BA_CLUSTER_LIST));
  y = ea_find(old->attrs->eattrs, EA_CODE(EAP_BGP, BA_CLUSTER_LIST));
  n = x ? int_set_get_size(x->u.ptr) : 0;
  o = y ? int_set_get_size(y->u.ptr) : 0;
  if (n < o)
    return 1;
  if (n > o)
    return 0;

  /* RFC 4271 9.1.2.2. g) Compare peer IP adresses */
  return (ipa_compare(new_bgp->cf->remote_ip, old_bgp->cf->remote_ip) < 0);
}


int
bgp_rte_mergable(rte *pri, rte *sec)
{
  struct bgp_proto *pri_bgp = (struct bgp_proto *) pri->attrs->src->proto;
  struct bgp_proto *sec_bgp = (struct bgp_proto *) sec->attrs->src->proto;
  eattr *x, *y;
  u32 p, s;

  /* Skip suppressed routes (see bgp_rte_recalculate()) */
  if (pri->u.bgp.suppressed != sec->u.bgp.suppressed)
    return 0;

  /* RFC 4271 9.1.2.1. Route resolvability test */
  if (!rte_resolvable(sec))
    return 0;

  /* Start with local preferences */
  x = ea_find(pri->attrs->eattrs, EA_CODE(EAP_BGP, BA_LOCAL_PREF));
  y = ea_find(sec->attrs->eattrs, EA_CODE(EAP_BGP, BA_LOCAL_PREF));
  p = x ? x->u.data : pri_bgp->cf->default_local_pref;
  s = y ? y->u.data : sec_bgp->cf->default_local_pref;
  if (p != s)
    return 0;

  /* RFC 4271 9.1.2.2. a)  Use AS path lengths */
  if (pri_bgp->cf->compare_path_lengths || sec_bgp->cf->compare_path_lengths)
  {
    x = ea_find(pri->attrs->eattrs, EA_CODE(EAP_BGP, BA_AS_PATH));
    y = ea_find(sec->attrs->eattrs, EA_CODE(EAP_BGP, BA_AS_PATH));
    p = x ? as_path_getlen(x->u.ptr) : AS_PATH_MAXLEN;
    s = y ? as_path_getlen(y->u.ptr) : AS_PATH_MAXLEN;

    if (p != s)
      return 0;

//    if (DELTA(p, s) > pri_bgp->cf->relax_multipath)
//      return 0;
  }

  /* RFC 4271 9.1.2.2. b) Use origins */
  x = ea_find(pri->attrs->eattrs, EA_CODE(EAP_BGP, BA_ORIGIN));
  y = ea_find(sec->attrs->eattrs, EA_CODE(EAP_BGP, BA_ORIGIN));
  p = x ? x->u.data : ORIGIN_INCOMPLETE;
  s = y ? y->u.data : ORIGIN_INCOMPLETE;
  if (p != s)
    return 0;

  /* RFC 4271 9.1.2.2. c) Compare MED's */
  if (pri_bgp->cf->med_metric || sec_bgp->cf->med_metric ||
      (bgp_get_neighbor(pri) == bgp_get_neighbor(sec)))
  {
    x = ea_find(pri->attrs->eattrs, EA_CODE(EAP_BGP, BA_MULTI_EXIT_DISC));
    y = ea_find(sec->attrs->eattrs, EA_CODE(EAP_BGP, BA_MULTI_EXIT_DISC));
    p = x ? x->u.data : pri_bgp->cf->default_med;
    s = y ? y->u.data : sec_bgp->cf->default_med;
    if (p != s)
      return 0;
  }

  /* RFC 4271 9.1.2.2. d) Prefer external peers */
  if (pri_bgp->is_interior != sec_bgp->is_interior)
    return 0;

  /* RFC 4271 9.1.2.2. e) Compare IGP metrics */
  p = pri_bgp->cf->igp_metric ? pri->attrs->igp_metric : 0;
  s = sec_bgp->cf->igp_metric ? sec->attrs->igp_metric : 0;
  if (p != s)
    return 0;

  /* Remaining criteria are ignored */

  return 1;
}


static inline int
same_group(rte *r, u32 lpref, u32 lasn)
{
  return (r->pref == lpref) && (bgp_get_neighbor(r) == lasn);
}

static inline int
use_deterministic_med(rte *r)
{
  struct proto *P = r->attrs->src->proto;
  return (P->proto == &proto_bgp) && ((struct bgp_proto *) P)->cf->deterministic_med;
}

int
bgp_rte_recalculate(rtable *table, net *net, rte *new, rte *old, rte *old_best)
{
  rte *r, *s;
  rte *key = new ? new : old;
  u32 lpref = key->pref;
  u32 lasn = bgp_get_neighbor(key);
  int old_is_group_best = 0;

  /*
   * Proper RFC 4271 path selection is a bit complicated, it cannot be
   * implemented just by rte_better(), because it is not a linear
   * ordering. But it can be splitted to two levels, where the lower
   * level chooses the best routes in each group of routes from the
   * same neighboring AS and higher level chooses the best route (with
   * a slightly different ordering) between the best-in-group routes.
   *
   * When deterministic_med is disabled, we just ignore this issue and
   * choose the best route by bgp_rte_better() alone. If enabled, the
   * lower level of the route selection is done here (for the group
   * to which the changed route belongs), all routes in group are
   * marked as suppressed, just chosen best-in-group is not.
   *
   * Global best route selection then implements higher level by
   * choosing between non-suppressed routes (as they are always
   * preferred over suppressed routes). Routes from BGP protocols
   * that do not set deterministic_med are just never suppressed. As
   * they do not participate in the lower level selection, it is OK
   * that this fn is not called for them.
   *
   * The idea is simple, the implementation is more problematic,
   * mostly because of optimizations in rte_recalculate() that
   * avoids full recalculation in most cases.
   *
   * We can assume that at least one of new, old is non-NULL and both
   * are from the same protocol with enabled deterministic_med. We
   * group routes by both neighbor AS (lasn) and preference (lpref),
   * because bgp_rte_better() does not handle preference itself.
   */

  /* If new and old are from different groups, we just process that
     as two independent events */
  if (new && old && !same_group(old, lpref, lasn))
  {
    int i1, i2;
    i1 = bgp_rte_recalculate(table, net, NULL, old, old_best);
    i2 = bgp_rte_recalculate(table, net, new, NULL, old_best);
    return i1 || i2;
  }

  /*
   * We could find the best-in-group and then make some shortcuts like
   * in rte_recalculate, but as we would have to walk through all
   * net->routes just to find it, it is probably not worth. So we
   * just have two simpler fast cases that use just the old route.
   * We also set suppressed flag to avoid using it in bgp_rte_better().
   */

  if (new)
    new->u.bgp.suppressed = 1;

  if (old)
  {
    old_is_group_best = !old->u.bgp.suppressed;
    old->u.bgp.suppressed = 1;
    int new_is_better = new && bgp_rte_better(new, old);

    /* The first case - replace not best with worse (or remove not best) */
    if (!old_is_group_best && !new_is_better)
      return 0;

    /* The second case - replace the best with better */
    if (old_is_group_best && new_is_better)
    {
      /* new is best-in-group, the see discussion below - this is
	 a special variant of NBG && OBG. From OBG we can deduce
	 that same_group(old_best) iff (old == old_best)  */
      new->u.bgp.suppressed = 0;
      return (old == old_best);
    }
  }

  /* The default case - find a new best-in-group route */
  r = new; /* new may not be in the list */
  for (s=net->routes; rte_is_valid(s); s=s->next)
    if (use_deterministic_med(s) && same_group(s, lpref, lasn))
    {
      s->u.bgp.suppressed = 1;
      if (!r || bgp_rte_better(s, r))
	r = s;
    }

  /* Simple case - the last route in group disappears */
  if (!r)
    return 0;

  /* Found best-in-group */
  r->u.bgp.suppressed = 0;

  /*
   * There are generally two reasons why we have to force
   * recalculation (return 1): First, the new route may be wrongfully
   * chosen to be the best in the first case check in
   * rte_recalculate(), this may happen only if old_best is from the
   * same group. Second, another (different than new route)
   * best-in-group is chosen and that may be the proper best (although
   * rte_recalculate() without ignore that possibility).
   *
   * There are three possible cases according to whether the old route
   * was the best in group (OBG, stored in old_is_group_best) and
   * whether the new route is the best in group (NBG, tested by r == new).
   * These cases work even if old or new is NULL.
   *
   * NBG -> new is a possible candidate for the best route, so we just
   *        check for the first reason using same_group().
   *
   * !NBG && OBG -> Second reason applies, return 1
   *
   * !NBG && !OBG -> Best in group does not change, old != old_best,
   *                 rte_better(new, old_best) is false and therefore
   *                 the first reason does not apply, return 0
   */

  if (r == new)
    return old_best && same_group(old_best, lpref, lasn);
  else
    return old_is_group_best;
}


/*
 * Reconstruct AS_PATH and AGGREGATOR according to RFC 6793 4.2.3
 */
static void
bgp_process_as4_attrs(ea_list **attrs, struct linpool *pool)
{
  eattr *p2 = bgp_find_attr(*attrs, BA_AS_PATH);
  eattr *p4 = bgp_find_attr(*attrs, BA_AS4_PATH);
  eattr *a2 = bgp_find_attr(*attrs, BA_AGGREGATOR);
  eattr *a4 = bgp_find_attr(*attrs, BA_AS4_AGGREGATOR);

  /* First, unset AS4_* attributes */
  if (p4) bgp_unset_attr(attrs, pool, BA_AS4_PATH);
  if (a4) bgp_unset_attr(attrs, pool, BA_AS4_AGGREGATOR);

  /* Handle AGGREGATOR attribute */
  if (a2 && a4)
  {
    u32 a2_asn = get_u32(a2->u.ptr->data);

    /* If routes were aggregated by an old router, then AS4_PATH and
       AS4_AGGREGATOR are invalid. In that case we give up. */
    if (a2_asn != AS_TRANS)
      return;

    /* Use AS4_AGGREGATOR instead of AGGREGATOR */
    a2->u.ptr = a4->u.ptr;
  }

  /* Handle AS_PATH attribute */
  if (p2 && p4)
  {
    /* Both as_path_getlen() and as_path_cut() take AS_CONFED* as zero length */
    int p2_len = as_path_getlen(p2->u.ptr);
    int p4_len = as_path_getlen(p4->u.ptr);

    /* AS_PATH is too short, give up */
    if (p2_len < p4_len)
      return;

    /* Merge AS_PATH and AS4_PATH */
    as_path_cut(p2->u.ptr, p2_len - p4_len);
    p2->u.ptr = as_path_merge(pool, p2->u.ptr, p4->u.ptr);
  }
}

int
bgp_get_attr(eattr *a, byte *buf, int buflen)
{
  uint i = EA_ID(a->id);
  const struct bgp_attr_desc *d;
  int len;

  if (bgp_attr_known(i))
  {
    d = &bgp_attr_table[i];
    len = bsprintf(buf, "%s", d->name);
    buf += len;
    if (d->format)
    {
      *buf++ = ':';
      *buf++ = ' ';
      d->format(a, buf, buflen - len - 2);
      return GA_FULL;
    }
    return GA_NAME;
  }

  bsprintf(buf, "%02x%s", i, (a->flags & BAF_TRANSITIVE) ? " [t]" : "");
  return GA_NAME;
}

void
<<<<<<< HEAD
=======
bgp_init_bucket_table(struct bgp_proto *p)
{
  p->hash_size = 256;
  p->hash_limit = p->hash_size * 4;
  p->bucket_hash = mb_allocz(p->p.pool, p->hash_size * sizeof(struct bgp_bucket *));
  init_list(&p->bucket_queue);
  p->withdraw_bucket = NULL;
  // fib_init(&p->prefix_fib, p->p.pool, sizeof(struct bgp_prefix), 0, bgp_init_prefix);
}

void
bgp_free_bucket_table(struct bgp_proto *p)
{
  mb_free(p->bucket_hash);
  p->bucket_hash = NULL;

  struct bgp_bucket *b;
  WALK_LIST_FIRST(b, p->bucket_queue)
  {
    rem_node(&b->send_node);
    mb_free(b);
  }

  mb_free(p->withdraw_bucket);
  p->withdraw_bucket = NULL;
}

void
>>>>>>> da65a3d8
bgp_get_route_info(rte *e, byte *buf, ea_list *attrs)
{
  eattr *p = ea_find(attrs, EA_CODE(EAP_BGP, BA_AS_PATH));
  eattr *o = ea_find(attrs, EA_CODE(EAP_BGP, BA_ORIGIN));
  u32 origas;

  buf += bsprintf(buf, " (%d", e->pref);

  if (e->u.bgp.suppressed)
    buf += bsprintf(buf, "-");

  if (e->attrs->hostentry)
  {
    if (!rte_resolvable(e))
      buf += bsprintf(buf, "/-");
    else if (e->attrs->igp_metric >= IGP_METRIC_UNKNOWN)
      buf += bsprintf(buf, "/?");
    else
      buf += bsprintf(buf, "/%d", e->attrs->igp_metric);
  }
  buf += bsprintf(buf, ") [");

  if (p && as_path_get_last(p->u.ptr, &origas))
    buf += bsprintf(buf, "AS%u", origas);
  if (o)
    buf += bsprintf(buf, "%c", "ie?"[o->u.data]);
  strcpy(buf, "]");
}<|MERGE_RESOLUTION|>--- conflicted
+++ resolved
@@ -1225,12 +1225,12 @@
 }
 
 void
-bgp_free_prefix_table(struct bgp_proto *p)
-{
-  HASH_FREE(p->prefix_hash);
-
-  rfree(p->prefix_slab);
-  p->prefix_slab = NULL;
+bgp_free_prefix_table(struct bgp_channel *c)
+{
+  HASH_FREE(c->prefix_hash);
+
+  rfree(c->prefix_slab);
+  c->prefix_slab = NULL;
 }
 
 static struct bgp_prefix *
@@ -1332,16 +1332,8 @@
   return 0;
 }
 
-<<<<<<< HEAD
+
 static adata null_adata;	/* adata of length 0 */
-=======
-static inline void
-bgp_cluster_list_prepend(rte *e, ea_list **attrs, struct linpool *pool, u32 cid)
-{
-  eattr *a = ea_find(e->attrs->eattrs, EA_CODE(EAP_BGP, BA_CLUSTER_LIST));
-  bgp_attach_attr(attrs, pool, BA_CLUSTER_LIST, (uintptr_t) int_set_prepend(pool, a ? a->u.ptr : NULL, cid));
-}
->>>>>>> da65a3d8
 
 static ea_list *
 bgp_update_attrs(struct bgp_proto *p, struct bgp_channel *c, rte *e, ea_list *attrs0, struct linpool *pool)
@@ -1412,11 +1404,11 @@
 
     /* Prepend src cluster ID */
     if (src->rr_cluster_id)
-      ad = int_set_add(pool, ad, src->rr_cluster_id);
+      ad = int_set_prepend(pool, ad, src->rr_cluster_id);
 
     /* Prepend dst cluster ID if src and dst clusters are different */
     if (p->rr_cluster_id && (src->rr_cluster_id != p->rr_cluster_id))
-      ad = int_set_add(pool, ad, p->rr_cluster_id);
+      ad = int_set_prepend(pool, ad, p->rr_cluster_id);
 
     /* Should be at least one prepended cluster ID */
     bgp_set_attr_ptr(&attrs, pool, BA_CLUSTER_LIST, 0, ad);
@@ -1923,37 +1915,6 @@
 }
 
 void
-<<<<<<< HEAD
-=======
-bgp_init_bucket_table(struct bgp_proto *p)
-{
-  p->hash_size = 256;
-  p->hash_limit = p->hash_size * 4;
-  p->bucket_hash = mb_allocz(p->p.pool, p->hash_size * sizeof(struct bgp_bucket *));
-  init_list(&p->bucket_queue);
-  p->withdraw_bucket = NULL;
-  // fib_init(&p->prefix_fib, p->p.pool, sizeof(struct bgp_prefix), 0, bgp_init_prefix);
-}
-
-void
-bgp_free_bucket_table(struct bgp_proto *p)
-{
-  mb_free(p->bucket_hash);
-  p->bucket_hash = NULL;
-
-  struct bgp_bucket *b;
-  WALK_LIST_FIRST(b, p->bucket_queue)
-  {
-    rem_node(&b->send_node);
-    mb_free(b);
-  }
-
-  mb_free(p->withdraw_bucket);
-  p->withdraw_bucket = NULL;
-}
-
-void
->>>>>>> da65a3d8
 bgp_get_route_info(rte *e, byte *buf, ea_list *attrs)
 {
   eattr *p = ea_find(attrs, EA_CODE(EAP_BGP, BA_AS_PATH));
