--- conflicted
+++ resolved
@@ -746,19 +746,8 @@
   sk->sport = ifa->cf->port;
   sk->dport = ifa->cf->port;
   sk->iface = ifa->iface;
-<<<<<<< HEAD
   sk->saddr = rip_is_v2(p) ? ifa->iface->addr4->ip : ifa->iface->llv6->ip;
-=======
   sk->vrf = p->p.vrf;
-
-  /*
-   * For RIPv2, we explicitly choose a primary address, mainly to ensure that
-   * RIP and BFD uses the same one. For RIPng, we left it to kernel, which
-   * should choose some link-local address based on the same scope rule.
-   */
-  if (rip_is_v2(p))
-    sk->saddr = ifa->iface->addr->ip;
->>>>>>> 7b2c5f3d
 
   sk->rx_hook = rip_rx_hook;
   sk->tx_hook = rip_tx_hook;
