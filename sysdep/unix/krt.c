--- conflicted
+++ resolved
@@ -603,13 +603,8 @@
   struct filter *filter = c->out_filter;
   rte *rt;
 
-<<<<<<< HEAD
   if (c->ra_mode == RA_MERGED)
-    return rt_export_merged(c, net, rt_free, tmpa, 1);
-=======
-  if (p->p.accept_ra_types == RA_MERGED)
-    return rt_export_merged(ah, net, rt_free, tmpa, krt_filter_lp, 1);
->>>>>>> f51b1f55
+    return rt_export_merged(c, net, rt_free, tmpa, krt_filter_lp, 1);
 
   rt = net->routes;
   *rt_free = NULL;
